--- conflicted
+++ resolved
@@ -15,27 +15,11 @@
 # review/merging of PRs in different subsections of the repository.
 
 # Global rule, unless specialized by a later one
-<<<<<<< HEAD
-<<<<<<< HEAD
-* @stefan-woerner @woodsp-ibm @mrossinek
-
-# Qiskit Nature modules
-mappers/  @stefan-woerner @woodsp-ibm @mrossinek @ftroisi
-operators/  @stefan-woerner @woodsp-ibm @mrossinek @ftroisi
-=======
 * @woodsp-ibm @mrossinek @robertodr @matteoacrossi
 
 # Qiskit Nature modules
 mappers/  @woodsp-ibm @mrossinek @robertodr @matteoacrossi @ftroisi
 operators/  @woodsp-ibm @mrossinek @robertodr @matteoacrossi @ftroisi
->>>>>>> aec7d3d9 (Update CODEOWNERS (#1280))
-=======
-* @stefan-woerner @woodsp-ibm @mrossinek @robertodr @matteoacrossi
-
-# Qiskit Nature modules
-mappers/  @stefan-woerner @woodsp-ibm @mrossinek @robertodr @matteoacrossi @ftroisi
-operators/  @stefan-woerner @woodsp-ibm @mrossinek @robertodr @matteoacrossi @ftroisi
->>>>>>> b69fa803
 
 # Override the release notes directories to have _no_ code owners, so any review
 # from somebody with write access is acceptable.
