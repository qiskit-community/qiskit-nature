{
 "cells": [
  {
   "cell_type": "markdown",
   "metadata": {},
   "source": [
    "# Excited states solvers"
   ]
  },
  {
   "cell_type": "markdown",
   "metadata": {},
   "source": [
    "## Introduction\n",
    "\n",
    "<img src=\"aux_files/H2_es.png\" width=\"200\">\n",
    "\n",
    "In this tutorial we are going to discuss the excited states calculation interface of Qiskit Nature. The goal is to compute the excited states of a molecular Hamiltonian. This Hamiltonian can be electronic or vibrational. To know more about the preparation of the Hamiltonian, check out the Electronic structure and Vibrational structure tutorials. \n",
    "\n",
    "The first step is to define the molecular system. In the following we ask for the electronic part of a hydrogen molecule."
   ]
  },
  {
   "cell_type": "code",
   "execution_count": 1,
   "metadata": {},
   "outputs": [],
   "source": [
    "from qiskit_nature.drivers import UnitsType, Molecule\n",
    "from qiskit_nature.drivers.second_quantization import (\n",
    "    ElectronicStructureDriverType,\n",
    "    ElectronicStructureMoleculeDriver,\n",
    ")\n",
    "from qiskit_nature.problems.second_quantization import ElectronicStructureProblem\n",
    "from qiskit_nature.converters.second_quantization import QubitConverter\n",
    "from qiskit_nature.mappers.second_quantization import JordanWignerMapper\n",
    "\n",
    "molecule = Molecule(\n",
    "    geometry=[[\"H\", [0.0, 0.0, 0.0]], [\"H\", [0.0, 0.0, 0.735]]], charge=0, multiplicity=1\n",
    ")\n",
    "driver = ElectronicStructureMoleculeDriver(\n",
    "    molecule, basis=\"sto3g\", driver_type=ElectronicStructureDriverType.PYSCF\n",
    ")\n",
    "\n",
    "es_problem = ElectronicStructureProblem(driver)\n",
    "qubit_converter = QubitConverter(JordanWignerMapper())"
   ]
  },
  {
   "cell_type": "markdown",
   "metadata": {},
   "source": [
    "## The Solver\n",
    "\n",
    "Then we need to define a solver. The solver is the algorithm through which the ground state is computed. \n",
    "\n",
    "Let's first start with a purely classical example: the NumPy eigensolver. This algorithm exactly diagonalizes the Hamiltonian. Although it scales badly, it can be used on small systems to check the results of the quantum algorithms. \n",
    "Here, we are only interested to look at eigenstates with a given number of particle. To compute only those states a filter function can be passed to the NumPy eigensolver. A default filter function is already implemented in Qiskit and can be used in this way:"
   ]
  },
  {
   "cell_type": "code",
   "execution_count": 2,
   "metadata": {},
   "outputs": [],
   "source": [
    "from qiskit_nature.algorithms import NumPyEigensolverFactory\n",
    "\n",
    "numpy_solver = NumPyEigensolverFactory(use_default_filter_criterion=True)"
   ]
  },
  {
   "cell_type": "markdown",
   "metadata": {},
   "source": [
    "The excitation energies can also be accessed with the qEOM algorithm [arXiv preprint arXiv:1910.12890 (2019)]. The EOM method finds the excitation energies (differences in energy between the ground state and all $n$th excited states) by solving the following pseudo-eigenvalue problem.\n",
    "\n",
    "$$\n",
    "\\begin{pmatrix}\n",
    "    \\text{M} & \\text{Q}\\\\ \n",
    "    \\text{Q*} & \\text{M*}\n",
    "\\end{pmatrix}\n",
    "\\begin{pmatrix}\n",
    "    \\text{X}_n\\\\ \n",
    "    \\text{Y}_n\n",
    "\\end{pmatrix}\n",
    "= E_{0n}\n",
    "\\begin{pmatrix}\n",
    "    \\text{V} & \\text{W}\\\\ \n",
    "    -\\text{W*} & -\\text{V*}\n",
    "\\end{pmatrix}\n",
    "\\begin{pmatrix}\n",
    "    \\text{X}_n\\\\ \n",
    "    \\text{Y}_n\n",
    "\\end{pmatrix}\n",
    "$$\n",
    "\n",
    "with \n",
    "\n",
    "$$\n",
    "M_{\\mu_{\\alpha}\\nu_{\\beta}} = \\langle0| [(\\hat{\\text{E}}_{\\mu_{\\alpha}}^{(\\alpha)})^{\\dagger},\\hat{\\text{H}}, \\hat{\\text{E}}_{\\nu_{\\beta}}^{(\\beta)}]|0\\rangle\n",
    "$$\n",
    "$$\n",
    "Q_{\\mu_{\\alpha}\\nu_{\\beta}} = -\\langle0| [(\\hat{\\text{E}}_{\\mu_{\\alpha}}^{(\\alpha)})^{\\dagger}, \\hat{\\text{H}}, (\\hat{\\text{E}}_{\\nu_{\\beta}}^{(\\beta)})^{\\dagger}]|0\\rangle\n",
    "$$\n",
    "$$\n",
    "V_{\\mu_{\\alpha}\\nu_{\\beta}} = \\langle0| [(\\hat{\\text{E}}_{\\mu_{\\alpha}}^{(\\alpha)})^{\\dagger}, \\hat{\\text{E}}_{\\nu_{\\beta}}^{(\\beta)}]|0\\rangle\n",
    "$$\n",
    "$$\n",
    "W_{\\mu_{\\alpha}\\nu_{\\beta}} = -\\langle0| [(\\hat{\\text{E}}_{\\mu_\\alpha}^{(\\alpha)})^{\\dagger}, (\\hat{\\text{E}}_{\\nu_{\\beta}}^{(\\beta)})^{\\dagger}]|0\\rangle\n",
    "$$\n",
    "\n",
    "Although the previous equation can be solved classically, each matrix element must be measured on the quantum computer with the corresponding ground state. \n",
    "To use the qEOM as a solver in Qiskit, we have to define a ground state calculation first, providing to the algorithm information on how to find the ground state. With this the qEOM solver can be initialized:"
   ]
  },
  {
   "cell_type": "code",
   "execution_count": 5,
   "metadata": {},
   "outputs": [],
   "source": [
    "from qiskit import Aer\n",
    "from qiskit.utils import QuantumInstance\n",
    "from qiskit_nature.algorithms import GroundStateEigensolver, QEOM, VQEUCCFactory\n",
    "\n",
    "# This first part sets the ground state solver\n",
    "# see more about this part in the ground state calculation tutorial\n",
    "quantum_instance = QuantumInstance(Aer.get_backend(\"aer_simulator_statevector\"))\n",
<<<<<<< HEAD
    "\n",
=======
>>>>>>> cf61e814
    "solver = VQEUCCFactory(quantum_instance=quantum_instance)\n",
    "gsc = GroundStateEigensolver(qubit_converter, solver)\n",
    "\n",
    "# The qEOM algorithm is simply instantiated with the chosen ground state solver\n",
    "qeom_excited_states_calculation = QEOM(gsc, \"sd\")"
   ]
  },
  {
   "cell_type": "markdown",
   "metadata": {},
   "source": [
    "## The calculation and results\n",
    "\n",
    "The results are computed and printed"
   ]
  },
  {
   "cell_type": "code",
   "execution_count": 6,
   "metadata": {},
   "outputs": [
    {
     "name": "stdout",
     "output_type": "stream",
     "text": [
      "=== GROUND STATE ENERGY ===\n",
      " \n",
      "* Electronic ground state energy (Hartree): -1.857275030202\n",
      "  - computed part:      -1.857275030202\n",
      "~ Nuclear repulsion energy (Hartree): 0.719968994449\n",
      "> Total ground state energy (Hartree): -1.137306035753\n",
      " \n",
      "=== EXCITED STATE ENERGIES ===\n",
      " \n",
      "  1: \n",
      "* Electronic excited state energy (Hartree): -0.882722150245\n",
      "> Total excited state energy (Hartree): -0.162753155796\n",
      "  2: \n",
      "* Electronic excited state energy (Hartree): -0.224911252831\n",
      "> Total excited state energy (Hartree): 0.495057741618\n",
      " \n",
      "=== MEASURED OBSERVABLES ===\n",
      " \n",
      "  0:  # Particles: 2.000 S: 0.000 S^2: 0.000 M: 0.000\n",
      "  1:  # Particles: 2.000 S: 0.000 S^2: 0.000 M: 0.000\n",
      "  2:  # Particles: 2.000 S: 0.000 S^2: 0.000 M: 0.000\n",
      " \n",
      "=== DIPOLE MOMENTS ===\n",
      " \n",
      "~ Nuclear dipole moment (a.u.): [0.0  0.0  1.3889487]\n",
      " \n",
      "  0: \n",
      "  * Electronic dipole moment (a.u.): [0.0  0.0  1.3889487]\n",
      "    - computed part:      [0.0  0.0  1.3889487]\n",
      "  > Dipole moment (a.u.): [0.0  0.0  0.0]  Total: 0.0\n",
      "                 (debye): [0.0  0.0  0.0]  Total: 0.0\n",
      " \n",
      "  1: \n",
      "  * Electronic dipole moment (a.u.): [0.0  0.0  1.3889487]\n",
      "    - computed part:      [0.0  0.0  1.3889487]\n",
      "  > Dipole moment (a.u.): [0.0  0.0  0.0]  Total: 0.0\n",
      "                 (debye): [0.0  0.0  0.0]  Total: 0.0\n",
      " \n",
      "  2: \n",
      "  * Electronic dipole moment (a.u.): [0.0  0.0  1.3889487]\n",
      "    - computed part:      [0.0  0.0  1.3889487]\n",
      "  > Dipole moment (a.u.): [0.0  0.0  0.0]  Total: 0.0\n",
      "                 (debye): [0.0  0.0  0.0]  Total: 0.0\n",
      " \n",
      "\n",
      "\n",
      "\n",
      "=== GROUND STATE ENERGY ===\n",
      " \n",
      "* Electronic ground state energy (Hartree): -1.857275030145\n",
      "  - computed part:      -1.857275030145\n",
      "~ Nuclear repulsion energy (Hartree): 0.719968994449\n",
      "> Total ground state energy (Hartree): -1.137306035696\n",
      " \n",
      "=== EXCITED STATE ENERGIES ===\n",
      " \n",
      "  1: \n",
      "* Electronic excited state energy (Hartree): -1.244586758556\n",
      "> Total excited state energy (Hartree): -0.524617764107\n",
      "  2: \n",
      "* Electronic excited state energy (Hartree): -0.882724358957\n",
      "> Total excited state energy (Hartree): -0.162755364508\n",
      "  3: \n",
      "* Electronic excited state energy (Hartree): -0.224913461551\n",
      "> Total excited state energy (Hartree): 0.495055532898\n",
      " \n",
      "=== MEASURED OBSERVABLES ===\n",
      " \n",
      "  0:  # Particles: 2.000 S: 0.000 S^2: 0.000 M: 0.000\n",
      " \n",
      "=== DIPOLE MOMENTS ===\n",
      " \n",
      "~ Nuclear dipole moment (a.u.): [0.0  0.0  1.3889487]\n",
      " \n",
      "  0: \n",
      "  * Electronic dipole moment (a.u.): [0.0  0.0  1.38894842]\n",
      "    - computed part:      [0.0  0.0  1.38894842]\n",
      "  > Dipole moment (a.u.): [0.0  0.0  0.00000028]  Total: 0.00000028\n",
      "                 (debye): [0.0  0.0  0.00000072]  Total: 0.00000072\n",
      " \n"
     ]
    }
   ],
   "source": [
    "from qiskit_nature.algorithms import ExcitedStatesEigensolver\n",
    "from qiskit.utils import QuantumInstance\n",
    "\n",
    "numpy_excited_states_calculation = ExcitedStatesEigensolver(qubit_converter, numpy_solver)\n",
    "numpy_results = numpy_excited_states_calculation.solve(es_problem)\n",
    "\n",
    "quantum_instance = QuantumInstance(\n",
    "    Aer.get_backend(\"statevector_simulator\"),\n",
    "    seed_transpiler=90,\n",
    "    seed_simulator=12,\n",
    ")\n",
    "qeom_results = qeom_excited_states_calculation.solve(es_problem)\n",
    "\n",
    "print(numpy_results)\n",
    "print(\"\\n\\n\")\n",
    "print(qeom_results)"
   ]
  },
  {
   "cell_type": "markdown",
   "metadata": {},
   "source": [
    "One can see from these results that one state is missing from the NumPy results. The reason for this is because the spin is also used as a filter and only singlet states are shown. \n",
    "In the following we use a custom filter function to check consistently our results and only filter out states with incorrect number of particle (in this case the number of particle is 2)."
   ]
  },
  {
   "cell_type": "code",
   "execution_count": 7,
   "metadata": {},
   "outputs": [
    {
     "name": "stdout",
     "output_type": "stream",
     "text": [
      "=== GROUND STATE ENERGY ===\n",
      " \n",
      "* Electronic ground state energy (Hartree): -1.857275030202\n",
      "  - computed part:      -1.857275030202\n",
      "~ Nuclear repulsion energy (Hartree): 0.719968994449\n",
      "> Total ground state energy (Hartree): -1.137306035753\n",
      " \n",
      "=== EXCITED STATE ENERGIES ===\n",
      " \n",
      "  1: \n",
      "* Electronic excited state energy (Hartree): -1.244584549813\n",
      "> Total excited state energy (Hartree): -0.524615555364\n",
      "  2: \n",
      "* Electronic excited state energy (Hartree): -1.244584549813\n",
      "> Total excited state energy (Hartree): -0.524615555364\n",
      "  3: \n",
      "* Electronic excited state energy (Hartree): -1.244584549813\n",
      "> Total excited state energy (Hartree): -0.524615555364\n",
      "  4: \n",
      "* Electronic excited state energy (Hartree): -0.882722150245\n",
      "> Total excited state energy (Hartree): -0.162753155796\n",
      "  5: \n",
      "* Electronic excited state energy (Hartree): -0.224911252831\n",
      "> Total excited state energy (Hartree): 0.495057741618\n",
      " \n",
      "=== MEASURED OBSERVABLES ===\n",
      " \n",
      "  0:  # Particles: 2.000 S: 0.000 S^2: 0.000 M: 0.000\n",
      "  1:  # Particles: 2.000 S: 1.000 S^2: 2.000 M: 0.000\n",
      "  2:  # Particles: 2.000 S: 1.000 S^2: 2.000 M: -1.000\n",
      "  3:  # Particles: 2.000 S: 1.000 S^2: 2.000 M: 1.000\n",
      "  4:  # Particles: 2.000 S: 0.000 S^2: 0.000 M: 0.000\n",
      "  5:  # Particles: 2.000 S: 0.000 S^2: 0.000 M: 0.000\n",
      " \n",
      "=== DIPOLE MOMENTS ===\n",
      " \n",
      "~ Nuclear dipole moment (a.u.): [0.0  0.0  1.3889487]\n",
      " \n",
      "  0: \n",
      "  * Electronic dipole moment (a.u.): [0.0  0.0  1.3889487]\n",
      "    - computed part:      [0.0  0.0  1.3889487]\n",
      "  > Dipole moment (a.u.): [0.0  0.0  0.0]  Total: 0.0\n",
      "                 (debye): [0.0  0.0  0.0]  Total: 0.0\n",
      " \n",
      "  1: \n",
      "  * Electronic dipole moment (a.u.): [0.0  0.0  1.3889487]\n",
      "    - computed part:      [0.0  0.0  1.3889487]\n",
      "  > Dipole moment (a.u.): [0.0  0.0  0.0]  Total: 0.0\n",
      "                 (debye): [0.0  0.0  0.0]  Total: 0.0\n",
      " \n",
      "  2: \n",
      "  * Electronic dipole moment (a.u.): [0.0  0.0  1.3889487]\n",
      "    - computed part:      [0.0  0.0  1.3889487]\n",
      "  > Dipole moment (a.u.): [0.0  0.0  0.0]  Total: 0.0\n",
      "                 (debye): [0.0  0.0  0.0]  Total: 0.0\n",
      " \n",
      "  3: \n",
      "  * Electronic dipole moment (a.u.): [0.0  0.0  1.3889487]\n",
      "    - computed part:      [0.0  0.0  1.3889487]\n",
      "  > Dipole moment (a.u.): [0.0  0.0  0.0]  Total: 0.0\n",
      "                 (debye): [0.0  0.0  0.0]  Total: 0.0\n",
      " \n",
      "  4: \n",
      "  * Electronic dipole moment (a.u.): [0.0  0.0  1.3889487]\n",
      "    - computed part:      [0.0  0.0  1.3889487]\n",
      "  > Dipole moment (a.u.): [0.0  0.0  0.0]  Total: 0.0\n",
      "                 (debye): [0.0  0.0  0.0]  Total: 0.0\n",
      " \n",
      "  5: \n",
      "  * Electronic dipole moment (a.u.): [0.0  0.0  1.3889487]\n",
      "    - computed part:      [0.0  0.0  1.3889487]\n",
      "  > Dipole moment (a.u.): [0.0  0.0  0.0]  Total: 0.0\n",
      "                 (debye): [0.0  0.0  0.0]  Total: 0.0\n",
      " \n"
     ]
    }
   ],
   "source": [
    "import numpy as np\n",
    "\n",
    "\n",
    "def filter_criterion(eigenstate, eigenvalue, aux_values):\n",
    "    return np.isclose(aux_values[0][0], 2.0)\n",
    "\n",
    "\n",
    "new_numpy_solver = NumPyEigensolverFactory(filter_criterion=filter_criterion)\n",
    "new_numpy_excited_states_calculation = ExcitedStatesEigensolver(qubit_converter, new_numpy_solver)\n",
    "new_numpy_results = new_numpy_excited_states_calculation.solve(es_problem)\n",
    "\n",
    "print(new_numpy_results)"
   ]
  },
  {
   "cell_type": "code",
   "execution_count": 8,
   "metadata": {},
   "outputs": [
    {
     "data": {
      "text/html": [
       "<h3>Version Information</h3><table><tr><th>Qiskit Software</th><th>Version</th></tr><tr><td><code>qiskit-terra</code></td><td>0.20.1</td></tr><tr><td><code>qiskit-aer</code></td><td>0.10.4</td></tr><tr><td><code>qiskit-ignis</code></td><td>0.7.0</td></tr><tr><td><code>qiskit-ibmq-provider</code></td><td>0.19.0</td></tr><tr><td><code>qiskit-nature</code></td><td>0.4.0</td></tr><tr><th>System information</th></tr><tr><td>Python version</td><td>3.8.12</td></tr><tr><td>Python compiler</td><td>Clang 10.0.0 </td></tr><tr><td>Python build</td><td>default, Oct 12 2021 06:23:56</td></tr><tr><td>OS</td><td>Darwin</td></tr><tr><td>CPUs</td><td>8</td></tr><tr><td>Memory (Gb)</td><td>64.0</td></tr><tr><td colspan='2'>Sat Jun 11 10:09:14 2022 CEST</td></tr></table>"
      ],
      "text/plain": [
       "<IPython.core.display.HTML object>"
      ]
     },
     "metadata": {},
     "output_type": "display_data"
    },
    {
     "data": {
      "text/html": [
       "<div style='width: 100%; background-color:#d5d9e0;padding-left: 10px; padding-bottom: 10px; padding-right: 10px; padding-top: 5px'><h3>This code is a part of Qiskit</h3><p>&copy; Copyright IBM 2017, 2022.</p><p>This code is licensed under the Apache License, Version 2.0. You may<br>obtain a copy of this license in the LICENSE.txt file in the root directory<br> of this source tree or at http://www.apache.org/licenses/LICENSE-2.0.<p>Any modifications or derivative works of this code must retain this<br>copyright notice, and modified files need to carry a notice indicating<br>that they have been altered from the originals.</p></div>"
      ],
      "text/plain": [
       "<IPython.core.display.HTML object>"
      ]
     },
     "metadata": {},
     "output_type": "display_data"
    }
   ],
   "source": [
    "import qiskit.tools.jupyter\n",
    "\n",
    "%qiskit_version_table\n",
    "%qiskit_copyright"
   ]
  },
  {
   "cell_type": "code",
   "execution_count": null,
   "metadata": {},
   "outputs": [],
   "source": []
  }
 ],
 "metadata": {
  "kernelspec": {
   "display_name": "Python 3 (ipykernel)",
   "language": "python",
   "name": "python3"
  },
  "language_info": {
   "codemirror_mode": {
    "name": "ipython",
    "version": 3
   },
   "file_extension": ".py",
   "mimetype": "text/x-python",
   "name": "python",
   "nbconvert_exporter": "python",
   "pygments_lexer": "ipython3",
   "version": "3.8.12"
  }
 },
 "nbformat": 4,
 "nbformat_minor": 4
}<|MERGE_RESOLUTION|>--- conflicted
+++ resolved
@@ -24,7 +24,23 @@
    "cell_type": "code",
    "execution_count": 1,
    "metadata": {},
-   "outputs": [],
+   "outputs": [
+    {
+     "name": "stdout",
+     "output_type": "stream",
+     "text": [
+      "Couldn't find cython becke routine\n"
+     ]
+    },
+    {
+     "name": "stderr",
+     "output_type": "stream",
+     "text": [
+      "/Users/manoel/opt/anaconda3/envs/Qiskitenv/lib/python3.8/site-packages/pyscf/lib/misc.py:46: H5pyDeprecationWarning: Using default_file_mode other than 'r' is deprecated. Pass the mode to h5py.File() instead.\n",
+      "  h5py.get_config().default_file_mode = 'a'\n"
+     ]
+    }
+   ],
    "source": [
     "from qiskit_nature.drivers import UnitsType, Molecule\n",
     "from qiskit_nature.drivers.second_quantization import (\n",
@@ -116,7 +132,7 @@
   },
   {
    "cell_type": "code",
-   "execution_count": 5,
+   "execution_count": 3,
    "metadata": {},
    "outputs": [],
    "source": [
@@ -127,10 +143,6 @@
     "# This first part sets the ground state solver\n",
     "# see more about this part in the ground state calculation tutorial\n",
     "quantum_instance = QuantumInstance(Aer.get_backend(\"aer_simulator_statevector\"))\n",
-<<<<<<< HEAD
-    "\n",
-=======
->>>>>>> cf61e814
     "solver = VQEUCCFactory(quantum_instance=quantum_instance)\n",
     "gsc = GroundStateEigensolver(qubit_converter, solver)\n",
     "\n",
@@ -149,7 +161,7 @@
   },
   {
    "cell_type": "code",
-   "execution_count": 6,
+   "execution_count": 4,
    "metadata": {},
    "outputs": [
     {
@@ -185,20 +197,20 @@
       "  0: \n",
       "  * Electronic dipole moment (a.u.): [0.0  0.0  1.3889487]\n",
       "    - computed part:      [0.0  0.0  1.3889487]\n",
-      "  > Dipole moment (a.u.): [0.0  0.0  0.0]  Total: 0.0\n",
-      "                 (debye): [0.0  0.0  0.0]  Total: 0.0\n",
+      "  > Dipole moment (a.u.): [0.0  0.0  0.0]  Total: 0.\n",
+      "                 (debye): [0.0  0.0  0.0]  Total: 0.\n",
       " \n",
       "  1: \n",
       "  * Electronic dipole moment (a.u.): [0.0  0.0  1.3889487]\n",
       "    - computed part:      [0.0  0.0  1.3889487]\n",
-      "  > Dipole moment (a.u.): [0.0  0.0  0.0]  Total: 0.0\n",
-      "                 (debye): [0.0  0.0  0.0]  Total: 0.0\n",
+      "  > Dipole moment (a.u.): [0.0  0.0  0.0]  Total: 0.\n",
+      "                 (debye): [0.0  0.0  0.0]  Total: 0.\n",
       " \n",
       "  2: \n",
       "  * Electronic dipole moment (a.u.): [0.0  0.0  1.3889487]\n",
       "    - computed part:      [0.0  0.0  1.3889487]\n",
-      "  > Dipole moment (a.u.): [0.0  0.0  0.0]  Total: 0.0\n",
-      "                 (debye): [0.0  0.0  0.0]  Total: 0.0\n",
+      "  > Dipole moment (a.u.): [0.0  0.0  0.0]  Total: 0.\n",
+      "                 (debye): [0.0  0.0  0.0]  Total: 0.\n",
       " \n",
       "\n",
       "\n",
@@ -213,44 +225,38 @@
       "=== EXCITED STATE ENERGIES ===\n",
       " \n",
       "  1: \n",
-      "* Electronic excited state energy (Hartree): -1.244586758556\n",
-      "> Total excited state energy (Hartree): -0.524617764107\n",
+      "* Electronic excited state energy (Hartree): -1.244586746139\n",
+      "> Total excited state energy (Hartree): -0.52461775169\n",
       "  2: \n",
-      "* Electronic excited state energy (Hartree): -0.882724358957\n",
-      "> Total excited state energy (Hartree): -0.162755364508\n",
+      "* Electronic excited state energy (Hartree): -0.882724346541\n",
+      "> Total excited state energy (Hartree): -0.162755352092\n",
       "  3: \n",
-      "* Electronic excited state energy (Hartree): -0.224913461551\n",
-      "> Total excited state energy (Hartree): 0.495055532898\n",
+      "* Electronic excited state energy (Hartree): -0.224913449135\n",
+      "> Total excited state energy (Hartree): 0.495055545314\n",
       " \n",
       "=== MEASURED OBSERVABLES ===\n",
       " \n",
-      "  0:  # Particles: 2.000 S: 0.000 S^2: 0.000 M: 0.000\n",
+      "  0:  # Particles: 2.000 S: 0.000 S^2: 0.000 M: -0.000\n",
       " \n",
       "=== DIPOLE MOMENTS ===\n",
       " \n",
       "~ Nuclear dipole moment (a.u.): [0.0  0.0  1.3889487]\n",
       " \n",
       "  0: \n",
-      "  * Electronic dipole moment (a.u.): [0.0  0.0  1.38894842]\n",
-      "    - computed part:      [0.0  0.0  1.38894842]\n",
-      "  > Dipole moment (a.u.): [0.0  0.0  0.00000028]  Total: 0.00000028\n",
-      "                 (debye): [0.0  0.0  0.00000072]  Total: 0.00000072\n",
+      "  * Electronic dipole moment (a.u.): [0.0  0.0  1.38894899]\n",
+      "    - computed part:      [0.0  0.0  1.38894899]\n",
+      "  > Dipole moment (a.u.): [0.0  0.0  -0.00000029]  Total: 0.00000029\n",
+      "                 (debye): [0.0  0.0  -0.00000075]  Total: 0.00000075\n",
       " \n"
      ]
     }
    ],
    "source": [
     "from qiskit_nature.algorithms import ExcitedStatesEigensolver\n",
-    "from qiskit.utils import QuantumInstance\n",
     "\n",
     "numpy_excited_states_calculation = ExcitedStatesEigensolver(qubit_converter, numpy_solver)\n",
     "numpy_results = numpy_excited_states_calculation.solve(es_problem)\n",
     "\n",
-    "quantum_instance = QuantumInstance(\n",
-    "    Aer.get_backend(\"statevector_simulator\"),\n",
-    "    seed_transpiler=90,\n",
-    "    seed_simulator=12,\n",
-    ")\n",
     "qeom_results = qeom_excited_states_calculation.solve(es_problem)\n",
     "\n",
     "print(numpy_results)\n",
@@ -268,7 +274,7 @@
   },
   {
    "cell_type": "code",
-   "execution_count": 7,
+   "execution_count": 5,
    "metadata": {},
    "outputs": [
     {
@@ -304,8 +310,8 @@
       " \n",
       "  0:  # Particles: 2.000 S: 0.000 S^2: 0.000 M: 0.000\n",
       "  1:  # Particles: 2.000 S: 1.000 S^2: 2.000 M: 0.000\n",
-      "  2:  # Particles: 2.000 S: 1.000 S^2: 2.000 M: -1.000\n",
-      "  3:  # Particles: 2.000 S: 1.000 S^2: 2.000 M: 1.000\n",
+      "  2:  # Particles: 2.000 S: 1.000 S^2: 2.000 M: 1.000\n",
+      "  3:  # Particles: 2.000 S: 1.000 S^2: 2.000 M: -1.000\n",
       "  4:  # Particles: 2.000 S: 0.000 S^2: 0.000 M: 0.000\n",
       "  5:  # Particles: 2.000 S: 0.000 S^2: 0.000 M: 0.000\n",
       " \n",
@@ -316,38 +322,38 @@
       "  0: \n",
       "  * Electronic dipole moment (a.u.): [0.0  0.0  1.3889487]\n",
       "    - computed part:      [0.0  0.0  1.3889487]\n",
-      "  > Dipole moment (a.u.): [0.0  0.0  0.0]  Total: 0.0\n",
-      "                 (debye): [0.0  0.0  0.0]  Total: 0.0\n",
+      "  > Dipole moment (a.u.): [0.0  0.0  0.0]  Total: 0.\n",
+      "                 (debye): [0.0  0.0  0.0]  Total: 0.\n",
       " \n",
       "  1: \n",
       "  * Electronic dipole moment (a.u.): [0.0  0.0  1.3889487]\n",
       "    - computed part:      [0.0  0.0  1.3889487]\n",
-      "  > Dipole moment (a.u.): [0.0  0.0  0.0]  Total: 0.0\n",
-      "                 (debye): [0.0  0.0  0.0]  Total: 0.0\n",
+      "  > Dipole moment (a.u.): [0.0  0.0  0.0]  Total: 0.\n",
+      "                 (debye): [0.0  0.0  0.0]  Total: 0.\n",
       " \n",
       "  2: \n",
       "  * Electronic dipole moment (a.u.): [0.0  0.0  1.3889487]\n",
       "    - computed part:      [0.0  0.0  1.3889487]\n",
-      "  > Dipole moment (a.u.): [0.0  0.0  0.0]  Total: 0.0\n",
-      "                 (debye): [0.0  0.0  0.0]  Total: 0.0\n",
+      "  > Dipole moment (a.u.): [0.0  0.0  0.0]  Total: 0.\n",
+      "                 (debye): [0.0  0.0  0.0]  Total: 0.\n",
       " \n",
       "  3: \n",
       "  * Electronic dipole moment (a.u.): [0.0  0.0  1.3889487]\n",
       "    - computed part:      [0.0  0.0  1.3889487]\n",
-      "  > Dipole moment (a.u.): [0.0  0.0  0.0]  Total: 0.0\n",
-      "                 (debye): [0.0  0.0  0.0]  Total: 0.0\n",
+      "  > Dipole moment (a.u.): [0.0  0.0  0.0]  Total: 0.\n",
+      "                 (debye): [0.0  0.0  0.0]  Total: 0.\n",
       " \n",
       "  4: \n",
       "  * Electronic dipole moment (a.u.): [0.0  0.0  1.3889487]\n",
       "    - computed part:      [0.0  0.0  1.3889487]\n",
-      "  > Dipole moment (a.u.): [0.0  0.0  0.0]  Total: 0.0\n",
-      "                 (debye): [0.0  0.0  0.0]  Total: 0.0\n",
+      "  > Dipole moment (a.u.): [0.0  0.0  0.0]  Total: 0.\n",
+      "                 (debye): [0.0  0.0  0.0]  Total: 0.\n",
       " \n",
       "  5: \n",
       "  * Electronic dipole moment (a.u.): [0.0  0.0  1.3889487]\n",
       "    - computed part:      [0.0  0.0  1.3889487]\n",
-      "  > Dipole moment (a.u.): [0.0  0.0  0.0]  Total: 0.0\n",
-      "                 (debye): [0.0  0.0  0.0]  Total: 0.0\n",
+      "  > Dipole moment (a.u.): [0.0  0.0  0.0]  Total: 0.\n",
+      "                 (debye): [0.0  0.0  0.0]  Total: 0.\n",
       " \n"
      ]
     }
@@ -369,13 +375,14 @@
   },
   {
    "cell_type": "code",
-   "execution_count": 8,
+   "execution_count": 6,
    "metadata": {},
    "outputs": [
     {
      "data": {
       "text/html": [
-       "<h3>Version Information</h3><table><tr><th>Qiskit Software</th><th>Version</th></tr><tr><td><code>qiskit-terra</code></td><td>0.20.1</td></tr><tr><td><code>qiskit-aer</code></td><td>0.10.4</td></tr><tr><td><code>qiskit-ignis</code></td><td>0.7.0</td></tr><tr><td><code>qiskit-ibmq-provider</code></td><td>0.19.0</td></tr><tr><td><code>qiskit-nature</code></td><td>0.4.0</td></tr><tr><th>System information</th></tr><tr><td>Python version</td><td>3.8.12</td></tr><tr><td>Python compiler</td><td>Clang 10.0.0 </td></tr><tr><td>Python build</td><td>default, Oct 12 2021 06:23:56</td></tr><tr><td>OS</td><td>Darwin</td></tr><tr><td>CPUs</td><td>8</td></tr><tr><td>Memory (Gb)</td><td>64.0</td></tr><tr><td colspan='2'>Sat Jun 11 10:09:14 2022 CEST</td></tr></table>"
+       "<h3>Version Information</h3><table><tr><th>Qiskit Software</th><th>Version</th></tr><tr><td><code>qiskit-terra</code></td><td>0.19.0.dev0+105cba3</td></tr><tr><td><code>qiskit-aer</code></td><td>0.9.0</td></tr><tr><td><code>qiskit-ignis</code></td><td>0.7.0.dev0+9201ed8</td></tr><tr><td><code>qiskit-nature</code></td><td>0.2.0</td></tr><tr><td><code>qiskit-finance</code></td><td>0.3.0</td></tr><tr><td><code>qiskit-optimization</code></td><td>0.3.0</td></tr><tr><td><code>qiskit-machine-learning</code></td><td>0.3.0</td></tr><tr><th>System information</th></tr><tr><td>Python</td><td>3.8.10 (default, May 19 2021, 11:01:55) \n",
+       "[Clang 10.0.0 ]</td></tr><tr><td>OS</td><td>Darwin</td></tr><tr><td>CPUs</td><td>2</td></tr><tr><td>Memory (Gb)</td><td>12.0</td></tr><tr><td colspan='2'>Mon Jul 26 13:49:35 2021 EDT</td></tr></table>"
       ],
       "text/plain": [
        "<IPython.core.display.HTML object>"
@@ -387,7 +394,7 @@
     {
      "data": {
       "text/html": [
-       "<div style='width: 100%; background-color:#d5d9e0;padding-left: 10px; padding-bottom: 10px; padding-right: 10px; padding-top: 5px'><h3>This code is a part of Qiskit</h3><p>&copy; Copyright IBM 2017, 2022.</p><p>This code is licensed under the Apache License, Version 2.0. You may<br>obtain a copy of this license in the LICENSE.txt file in the root directory<br> of this source tree or at http://www.apache.org/licenses/LICENSE-2.0.<p>Any modifications or derivative works of this code must retain this<br>copyright notice, and modified files need to carry a notice indicating<br>that they have been altered from the originals.</p></div>"
+       "<div style='width: 100%; background-color:#d5d9e0;padding-left: 10px; padding-bottom: 10px; padding-right: 10px; padding-top: 5px'><h3>This code is a part of Qiskit</h3><p>&copy; Copyright IBM 2017, 2021.</p><p>This code is licensed under the Apache License, Version 2.0. You may<br>obtain a copy of this license in the LICENSE.txt file in the root directory<br> of this source tree or at http://www.apache.org/licenses/LICENSE-2.0.<p>Any modifications or derivative works of this code must retain this<br>copyright notice, and modified files need to carry a notice indicating<br>that they have been altered from the originals.</p></div>"
       ],
       "text/plain": [
        "<IPython.core.display.HTML object>"
@@ -403,18 +410,11 @@
     "%qiskit_version_table\n",
     "%qiskit_copyright"
    ]
-  },
-  {
-   "cell_type": "code",
-   "execution_count": null,
-   "metadata": {},
-   "outputs": [],
-   "source": []
   }
  ],
  "metadata": {
   "kernelspec": {
-   "display_name": "Python 3 (ipykernel)",
+   "display_name": "Python 3",
    "language": "python",
    "name": "python3"
   },
@@ -428,9 +428,9 @@
    "name": "python",
    "nbconvert_exporter": "python",
    "pygments_lexer": "ipython3",
-   "version": "3.8.12"
+   "version": "3.8.10"
   }
  },
  "nbformat": 4,
- "nbformat_minor": 4
+ "nbformat_minor": 2
 }