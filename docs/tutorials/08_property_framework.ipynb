{
 "cells": [
  {
   "cell_type": "markdown",
   "id": "656ed516",
   "metadata": {},
   "source": [
    "# The Property Framework"
   ]
  },
  {
   "cell_type": "code",
   "execution_count": 1,
   "id": "1ac4c84b",
   "metadata": {},
   "outputs": [],
   "source": [
    "import numpy as np"
   ]
  },
  {
   "cell_type": "markdown",
   "id": "ed023bb1",
   "metadata": {},
   "source": [
    "Qiskit Nature 0.2.0 introduces the _Property_ framework. This framework replaces the legacy driver return types like `QMolecule` and `WatsonHamiltonian` with a more modular and extensible approach."
   ]
  },
  {
   "cell_type": "markdown",
   "id": "022da759",
   "metadata": {},
   "source": [
    "In this tutorial, we will walk through the framework, explain its most important components and show you, how you can extend it with a custom _property_ yourself."
   ]
  },
  {
   "cell_type": "markdown",
   "id": "3e95594d",
   "metadata": {},
   "source": [
    "## What is a `Property`?"
   ]
  },
  {
   "cell_type": "markdown",
   "id": "d04769fd",
   "metadata": {},
   "source": [
    "At its core, a `Property` is an object complementing some raw data with functions that allow you to transform/manipulate/interpret this raw data. This \"definition\" is kept rather abstract on purpose, but what it means is essentially the following.\n",
    "A `Property`:\n",
    "\n",
    "* represents a physical observable (that's the raw data)\n",
    "* can be expressed as an operator\n",
    "* can be evaluated with a wavefunction\n",
    "* provides an `interpret` method which gives meaning to the eigenvalue of the evaluated qubit operator"
   ]
  },
  {
   "cell_type": "code",
   "execution_count": 2,
   "id": "77fb4108",
   "metadata": {},
   "outputs": [],
   "source": [
    "from qiskit_nature.properties import Property, GroupedProperty"
   ]
  },
  {
   "cell_type": "markdown",
   "id": "8da122b1",
   "metadata": {},
   "source": [
    "The `qiskit_nature.properties` module provides two classes:\n",
    "\n",
    "1. `Property`: this is the basic interface. It requires only a `name` and an `interpret` method to be implemented.\n",
    "2. `GroupedProperty`: this class is an implementation of the [Composite pattern](https://en.wikipedia.org/wiki/Composite_pattern) which allows you to _group_ multiple properties into one.\n",
    "\n",
    "**Note:** Grouped properties must have unique `name` attributes!"
   ]
  },
  {
   "cell_type": "markdown",
   "id": "d3c2c15a",
   "metadata": {},
   "source": [
    "## Second Quantization Properties"
   ]
  },
  {
   "cell_type": "markdown",
   "id": "08c67dd6",
   "metadata": {},
   "source": [
    "At the time of writing, Qiskit Nature ships with a single variant of properties: the `SecondQuantizedProperty` objects.\n",
    "\n",
    "This sub-type adds one additional requirement because any `SecondQuantizedProperty`\n",
    "\n",
    "* **must** implement a `second_q_ops` method which constructs a (list of) `SecondQuantizedOp`s."
   ]
  },
  {
   "cell_type": "markdown",
   "id": "b30111ec",
   "metadata": {},
   "source": [
    "The `qiskit_nature.properties.second_quantization` module is further divided into `electronic` and `vibrational` modules (similar to other modules of Qiskit Nature).\n",
    "Let us dive into the `electronic` sub-module first."
   ]
  },
  {
   "cell_type": "markdown",
   "id": "2aa8e7b3",
   "metadata": {},
   "source": [
    "### Electronic Second Quantization Properties"
   ]
  },
  {
   "cell_type": "markdown",
   "id": "39393b42",
   "metadata": {},
   "source": [
    "Out-of-the-box Qiskit Nature ships the following electronic properties:"
   ]
  },
  {
   "cell_type": "code",
   "execution_count": 3,
   "id": "11c080c5",
   "metadata": {},
   "outputs": [],
   "source": [
    "from qiskit_nature.properties.second_quantization.electronic import (\n",
    "    ElectronicEnergy,\n",
    "    ElectronicDipoleMoment,\n",
    "    ParticleNumber,\n",
    "    AngularMomentum,\n",
    "    Magnetization,\n",
    ")"
   ]
  },
  {
   "cell_type": "markdown",
   "id": "57ee71e0",
   "metadata": {},
   "source": [
    "`ElectronicEnergy` is arguably the most important property because it contains the _Hamiltonian_ representing the electronic structure problem whose eigenvalues we are interested in when solving an `ElectronicStructureProblem`.\n",
    "The way in which it stores this Hamiltonian is, just like the rest of the framework, highly modular. The initializer of the `ElectronicEnergy` has a single required argument, `electronic_integrals`, which is a `List[ElectronicIntegrals]`.\n"
   ]
  },
  {
   "cell_type": "markdown",
   "id": "87bf5b74",
   "metadata": {},
   "source": [
    "#### ElectronicIntegrals"
   ]
  },
  {
   "cell_type": "code",
   "execution_count": 4,
   "id": "3807ffbb",
   "metadata": {},
   "outputs": [],
   "source": [
    "from qiskit_nature.properties.second_quantization.electronic.integrals import (\n",
    "    ElectronicIntegrals,\n",
    "    OneBodyElectronicIntegrals,\n",
    "    TwoBodyElectronicIntegrals,\n",
    "    IntegralProperty,\n",
    ")"
   ]
  },
  {
   "cell_type": "markdown",
   "id": "7e2b1630",
   "metadata": {},
   "source": [
    "The `ElectronicIntegrals` are a container class for _n-body_ interactions in a given basis, which can be any of the following:"
   ]
  },
  {
   "cell_type": "code",
   "execution_count": 5,
   "id": "1e969daa",
   "metadata": {},
   "outputs": [],
   "source": [
    "from qiskit_nature.properties.second_quantization.electronic.bases import ElectronicBasis"
   ]
  },
  {
   "cell_type": "code",
   "execution_count": 6,
   "id": "b3ead61a",
   "metadata": {},
   "outputs": [
    {
     "data": {
      "text/plain": [
       "[<ElectronicBasis.AO: 'atomic'>,\n",
       " <ElectronicBasis.MO: 'molecular'>,\n",
       " <ElectronicBasis.SO: 'spin'>]"
      ]
     },
     "execution_count": 6,
     "metadata": {},
     "output_type": "execute_result"
    }
   ],
   "source": [
    "list(ElectronicBasis)"
   ]
  },
  {
   "cell_type": "markdown",
   "id": "37aae51a",
   "metadata": {},
   "source": [
    "Let us take the `OneBodyElectronicIntegrals` as an example. As the name suggests, this container is for 1-body interaction integrals. You can construct an instance of it like so:"
   ]
  },
  {
   "cell_type": "code",
   "execution_count": 7,
   "id": "55fc757d",
   "metadata": {},
   "outputs": [
    {
     "name": "stdout",
     "output_type": "stream",
     "text": [
      "(MO) 1-Body Terms:\n",
      "\tAlpha\n",
      "\t<(2, 2) matrix with 2 non-zero entries>\n",
      "\t[0, 0] = 1.0\n",
      "\t[1, 1] = 1.0\n",
      "\tBeta\n",
      "\t<(2, 2) matrix with 2 non-zero entries>\n",
      "\t[0, 0] = 2.0\n",
      "\t[1, 1] = 2.0\n"
     ]
    }
   ],
   "source": [
    "one_body_ints = OneBodyElectronicIntegrals(\n",
    "    ElectronicBasis.MO,\n",
    "    (\n",
    "        np.eye(2),\n",
    "        2 * np.eye(2),\n",
    "    ),\n",
    ")\n",
    "print(one_body_ints)"
   ]
  },
  {
   "cell_type": "markdown",
   "id": "c7c1b39e",
   "metadata": {},
   "source": [
    "As you can see, the first argument simply specifies the basis of the integrals.\n",
    "The second argument requires a little further explanation:\n",
    "\n",
    "1. In the case of the `AO` or `MO` basis, this argument **must** be a pair of numpy arrays, where the first and second one are the alpha- and beta-spin integrals, respectively.\n",
    "\n",
    "**Note:** The second argument may be `None`, for the case where the beta-spin integrals are the same as the alpha-spin integrals (so there is no need to provide the same values twice).\n",
    "\n",
    "2. In the case of the `SO` basis, this argument **must** be a single numpy array, storing the alpha- and beta-spin integrals in blocked order, i.e. like so:\n",
    "```python\n",
    "spin_basis = np.block([[alpha_spin, zeros], [zeros, beta_spin]])\n",
    "```"
   ]
  },
  {
   "cell_type": "markdown",
   "id": "1112025f",
   "metadata": {},
   "source": [
    "The `TwoBodyElectronicIntegrals` work pretty much the same except that they contain all possible spin-combinations in the tuple of numpy arrays. For example:"
   ]
  },
  {
   "cell_type": "code",
   "execution_count": 8,
   "id": "795e2fa2",
   "metadata": {},
   "outputs": [
    {
     "name": "stdout",
     "output_type": "stream",
     "text": [
      "(MO) 2-Body Terms:\n",
      "\tAlpha-Alpha\n",
      "\t<(2, 2, 2, 2) matrix with 16 non-zero entries>\n",
      "\t[0, 0, 0, 0] = 1.0\n",
      "\t[0, 0, 0, 1] = 2.0\n",
      "\t[0, 0, 1, 0] = 3.0\n",
      "\t[0, 0, 1, 1] = 4.0\n",
      "\t[0, 1, 0, 0] = 5.0\n",
      "\t... skipping 11 entries\n",
      "\tBeta-Alpha\n",
      "\t<(2, 2, 2, 2) matrix with 16 non-zero entries>\n",
      "\t[0, 0, 0, 0] = 16.0\n",
      "\t[0, 0, 0, 1] = 17.0\n",
      "\t[0, 0, 1, 0] = 18.0\n",
      "\t[0, 0, 1, 1] = 19.0\n",
      "\t[0, 1, 0, 0] = 20.0\n",
      "\t... skipping 11 entries\n",
      "\tBeta-Beta\n",
      "\t<(2, 2, 2, 2) matrix with 16 non-zero entries>\n",
      "\t[0, 0, 0, 0] = -16.0\n",
      "\t[0, 0, 0, 1] = -15.0\n",
      "\t[0, 0, 1, 0] = -14.0\n",
      "\t[0, 0, 1, 1] = -13.0\n",
      "\t[0, 1, 0, 0] = -12.0\n",
      "\t... skipping 11 entries\n",
      "\tAlpha-Beta\n",
      "\t<(2, 2, 2, 2) matrix with 16 non-zero entries>\n",
      "\t[0, 0, 0, 0] = 16.0\n",
      "\t[0, 0, 0, 1] = 24.0\n",
      "\t[0, 0, 1, 0] = 20.0\n",
      "\t[0, 0, 1, 1] = 28.0\n",
      "\t[0, 1, 0, 0] = 18.0\n",
      "\t... skipping 11 entries\n"
     ]
    }
   ],
   "source": [
    "two_body_ints = TwoBodyElectronicIntegrals(\n",
    "    ElectronicBasis.MO,\n",
    "    (\n",
    "        np.arange(1, 17).reshape((2, 2, 2, 2)),\n",
    "        np.arange(16, 32).reshape((2, 2, 2, 2)),\n",
    "        np.arange(-16, 0).reshape((2, 2, 2, 2)),\n",
    "        None,\n",
    "    ),\n",
    ")\n",
    "print(two_body_ints)"
   ]
  },
  {
   "cell_type": "markdown",
   "id": "8e05c29e",
   "metadata": {},
   "source": [
    "We should take note of a few observations:\n",
    "\n",
    "* the numpy arrays shall be ordered as `(\"alpha-alpha\", \"beta-alpha\", \"beta-beta\", \"alpha-beta\")`\n",
    "* the `alpha-alpha` matrix may **not** be `None`\n",
    "* if the `alpha-beta` matrix is `None`, but `beta-alpha` is not, its transpose will be used (like above)\n",
    "* in any other case, matrices which are `None` will be filled with the `alpha-alpha` matrix\n",
    "\n",
    "* in the `SO` basis case, a single numpy array must be specified. Refer to `TwoBodyElectronicIntegrals.to_spin()` for its exact formatting."
   ]
  },
  {
   "cell_type": "markdown",
   "id": "1775e606",
   "metadata": {},
   "source": [
    "#### ElectronicEnergy"
   ]
  },
  {
   "cell_type": "markdown",
   "id": "43cc5fce",
   "metadata": {},
   "source": [
    "Now we are ready to construct an `ElectronicEnergy` instance:"
   ]
  },
  {
   "cell_type": "code",
   "execution_count": 9,
   "id": "fbd8d110",
   "metadata": {
    "scrolled": false
   },
   "outputs": [
    {
     "name": "stdout",
     "output_type": "stream",
     "text": [
      "ElectronicEnergy\n",
      "\t(MO) 1-Body Terms:\n",
      "\t\tAlpha\n",
      "\t\t<(2, 2) matrix with 2 non-zero entries>\n",
      "\t\t[0, 0] = 1.0\n",
      "\t\t[1, 1] = 1.0\n",
      "\t\tBeta\n",
      "\t\t<(2, 2) matrix with 2 non-zero entries>\n",
      "\t\t[0, 0] = 2.0\n",
      "\t\t[1, 1] = 2.0\n",
      "\t(MO) 2-Body Terms:\n",
      "\t\tAlpha-Alpha\n",
      "\t\t<(2, 2, 2, 2) matrix with 16 non-zero entries>\n",
      "\t\t[0, 0, 0, 0] = 1.0\n",
      "\t\t[0, 0, 0, 1] = 2.0\n",
      "\t\t[0, 0, 1, 0] = 3.0\n",
      "\t\t[0, 0, 1, 1] = 4.0\n",
      "\t\t[0, 1, 0, 0] = 5.0\n",
      "\t\t... skipping 11 entries\n",
      "\t\tBeta-Alpha\n",
      "\t\t<(2, 2, 2, 2) matrix with 16 non-zero entries>\n",
      "\t\t[0, 0, 0, 0] = 16.0\n",
      "\t\t[0, 0, 0, 1] = 17.0\n",
      "\t\t[0, 0, 1, 0] = 18.0\n",
      "\t\t[0, 0, 1, 1] = 19.0\n",
      "\t\t[0, 1, 0, 0] = 20.0\n",
      "\t\t... skipping 11 entries\n",
      "\t\tBeta-Beta\n",
      "\t\t<(2, 2, 2, 2) matrix with 16 non-zero entries>\n",
      "\t\t[0, 0, 0, 0] = -16.0\n",
      "\t\t[0, 0, 0, 1] = -15.0\n",
      "\t\t[0, 0, 1, 0] = -14.0\n",
      "\t\t[0, 0, 1, 1] = -13.0\n",
      "\t\t[0, 1, 0, 0] = -12.0\n",
      "\t\t... skipping 11 entries\n",
      "\t\tAlpha-Beta\n",
      "\t\t<(2, 2, 2, 2) matrix with 16 non-zero entries>\n",
      "\t\t[0, 0, 0, 0] = 16.0\n",
      "\t\t[0, 0, 0, 1] = 24.0\n",
      "\t\t[0, 0, 1, 0] = 20.0\n",
      "\t\t[0, 0, 1, 1] = 28.0\n",
      "\t\t[0, 1, 0, 0] = 18.0\n",
      "\t\t... skipping 11 entries\n"
     ]
    }
   ],
   "source": [
    "electronic_energy = ElectronicEnergy(\n",
    "    [one_body_ints, two_body_ints],\n",
    ")\n",
    "print(electronic_energy)"
   ]
  },
  {
   "cell_type": "markdown",
   "id": "0701589d",
   "metadata": {},
   "source": [
    "This property can now be used to construct a `SecondQuantizedOp` (which can then be mapped to a `QubitOperator`):"
   ]
  },
  {
   "cell_type": "code",
   "execution_count": 10,
   "id": "80858cab",
   "metadata": {},
   "outputs": [
    {
     "name": "stdout",
     "output_type": "stream",
     "text": [
      "Fermionic Operator\n",
      "register length=4, number terms=20\n",
      "  (22+0j) * ( +_0 -_1 +_2 -_3 )\n",
      "+ (-26+0j) * ( +_0 -_1 -_2 +_3 )\n",
      "+ (30+0j) * ( +_0 -_1 +_3 -_3 )\n",
      "+ (18+0j) * ( +_0 -_1 +_2 -_2 )\n",
      "+ (-21+0j) * ( -_0 +_1 +_2 -_3 )\n",
      "+ (25+0j) * ( -_0 +_1 -_2 +_3 )\n",
      "+  ...\n"
     ]
    }
   ],
   "source": [
    "hamiltonian = electronic_energy.second_q_ops()[0]  # here, output length is always 1\n",
    "print(hamiltonian)"
   ]
  },
  {
   "cell_type": "markdown",
   "id": "4ab73154",
   "metadata": {},
   "source": [
    "#### Result interpretation"
   ]
  },
  {
   "cell_type": "markdown",
   "id": "357d2fdb",
   "metadata": {},
   "source": [
    "An additional benefit which we gain from the `Property` framework, is that the result interpretation of a computed eigenvalue can be handled by each property itself. This results in nice and logically consistent classes because the result gets interpreted in the same context where the raw data is available."
   ]
  },
  {
   "cell_type": "code",
   "execution_count": 11,
   "id": "d66678cd",
   "metadata": {},
   "outputs": [
    {
     "name": "stdout",
     "output_type": "stream",
     "text": [
      "=== GROUND STATE ENERGY ===\n",
      " \n",
      "* Electronic ground state energy (Hartree): -1.\n",
      "  - computed part:      -1.\n"
     ]
    }
   ],
   "source": [
    "from qiskit_nature.results import ElectronicStructureResult\n",
    "\n",
    "# some dummy result\n",
    "result = ElectronicStructureResult()\n",
    "result.eigenenergies = np.asarray([-1])\n",
    "result.computed_energies = np.asarray([-1])\n",
    "\n",
    "\n",
    "# now, let's interpret it\n",
    "electronic_energy.interpret(result)\n",
    "print(result)"
   ]
  },
  {
   "cell_type": "markdown",
   "id": "0f3cb9a1",
   "metadata": {},
   "source": [
    "While this particular example is not yet very impressive, wait until we use more properties at once."
   ]
  },
  {
   "cell_type": "markdown",
   "id": "da4f9669",
   "metadata": {},
   "source": [
    "#### ParticleNumber"
   ]
  },
  {
   "cell_type": "markdown",
   "id": "d2e2d67c",
   "metadata": {},
   "source": [
    "The `ParticleNumber` property also takes a special place among the builtin properties because it serves a dual purpose of:\n",
    "\n",
    "* storing the number of particles in the electronic system\n",
    "* providing the operators to evaluate the number of particles for a given eigensolution of the problem\n",
    "\n",
    "Therefore, this property is required if you want to use additional functionality like the `ActiveSpaceTransformer` or the `ElectronicStructureProblem.default_filter_criterion()`."
   ]
  },
  {
   "cell_type": "code",
   "execution_count": 12,
   "id": "ef9902bb",
   "metadata": {},
   "outputs": [
    {
     "name": "stdout",
     "output_type": "stream",
     "text": [
      "ParticleNumber:\n",
      "\t4 SOs\n",
      "\t1 alpha electrons\n",
      "\t\torbital occupation: [1. 0.]\n",
      "\t1 beta electrons\n",
      "\t\torbital occupation: [1. 0.]\n"
     ]
    }
   ],
   "source": [
    "particle_number = ParticleNumber(\n",
    "    num_spin_orbitals=4,\n",
    "    num_particles=(1, 1),\n",
    ")\n",
    "print(particle_number)"
   ]
  },
  {
   "cell_type": "markdown",
   "id": "db09179e",
   "metadata": {},
   "source": [
    "#### GroupedProperty"
   ]
  },
  {
   "cell_type": "markdown",
   "id": "3da94c12",
   "metadata": {},
   "source": [
    "Rather than iterating all of the other properties one by one, let us simply consider a group of properties as provided by any `ElectronicStructureDriver` from the `qiskit_nature.drivers.second_quantization` module."
   ]
  },
  {
   "cell_type": "code",
   "execution_count": 13,
   "id": "2bc19d52",
   "metadata": {},
   "outputs": [],
   "source": [
    "from qiskit_nature.drivers.second_quantization.pyscfd import PySCFDriver"
   ]
  },
  {
   "cell_type": "code",
   "execution_count": 14,
   "id": "bfbfd64a",
   "metadata": {},
   "outputs": [],
   "source": [
    "electronic_driver = PySCFDriver(atom=\"H 0 0 0; H 0 0 0.735\", basis=\"sto3g\")\n",
    "electronic_driver_result = electronic_driver.run()"
   ]
  },
  {
   "cell_type": "code",
   "execution_count": 15,
   "id": "5565cdc8",
   "metadata": {
    "scrolled": true
   },
   "outputs": [
    {
     "name": "stdout",
     "output_type": "stream",
     "text": [
      "ElectronicStructureDriverResult:\n",
      "\tDriverMetadata:\n",
      "\t\tProgram: PYSCF\n",
      "\t\tVersion: 2.0.1\n",
      "\t\tConfig:\n",
      "\t\t\tatom=H 0 0 0; H 0 0 0.735\n",
      "\t\t\tunit=Angstrom\n",
      "\t\t\tcharge=0\n",
      "\t\t\tspin=0\n",
      "\t\t\tbasis=sto3g\n",
      "\t\t\tmethod=rhf\n",
      "\t\t\tconv_tol=1e-09\n",
      "\t\t\tmax_cycle=50\n",
      "\t\t\tinit_guess=minao\n",
      "\t\t\tmax_memory=4000\n",
      "\t\t\t\n",
      "\tElectronicBasisTransform:\n",
      "\t\tInitial basis: atomic\n",
      "\t\tFinal basis: molecular\n",
      "\t\tAlpha coefficients:\n",
      "\t\t[0, 0] = 0.5483020229014732\n",
      "\t\t[0, 1] = 1.2183273138546826\n",
      "\t\t[1, 0] = 0.548302022901473\n",
      "\t\t[1, 1] = -1.2183273138546826\n",
      "\t\tBeta coefficients:\n",
      "\t\t[0, 0] = 0.5483020229014732\n",
      "\t\t[0, 1] = 1.2183273138546826\n",
      "\t\t[1, 0] = 0.548302022901473\n",
      "\t\t[1, 1] = -1.2183273138546826\n",
      "\tParticleNumber:\n",
      "\t\t4 SOs\n",
      "\t\t1 alpha electrons\n",
      "\t\t\torbital occupation: [1. 0.]\n",
      "\t\t1 beta electrons\n",
      "\t\t\torbital occupation: [1. 0.]\n",
      "\tElectronicEnergy\n",
      "\t\t(AO) 1-Body Terms:\n",
      "\t\t\tAlpha\n",
      "\t\t\t<(2, 2) matrix with 4 non-zero entries>\n",
      "\t\t\t[0, 0] = -1.1242175791954514\n",
      "\t\t\t[0, 1] = -0.9652573993472754\n",
      "\t\t\t[1, 0] = -0.9652573993472754\n",
      "\t\t\t[1, 1] = -1.1242175791954514\n",
      "\t\t\tBeta\n",
      "\t\t\t<(2, 2) matrix with 4 non-zero entries>\n",
      "\t\t\t[0, 0] = -1.1242175791954514\n",
      "\t\t\t[0, 1] = -0.9652573993472754\n",
      "\t\t\t[1, 0] = -0.9652573993472754\n",
      "\t\t\t[1, 1] = -1.1242175791954514\n",
      "\t\t(AO) 2-Body Terms:\n",
      "\t\t\tAlpha-Alpha\n",
      "\t\t\t<(2, 2, 2, 2) matrix with 16 non-zero entries>\n",
      "\t\t\t[0, 0, 0, 0] = 0.7746059439198978\n",
      "\t\t\t[0, 0, 0, 1] = 0.4474457245330949\n",
      "\t\t\t[0, 0, 1, 0] = 0.447445724533095\n",
      "\t\t\t[0, 0, 1, 1] = 0.5718769760004512\n",
      "\t\t\t[0, 1, 0, 0] = 0.4474457245330951\n",
      "\t\t\t... skipping 11 entries\n",
      "\t\t\tBeta-Alpha\n",
      "\t\t\t<(2, 2, 2, 2) matrix with 16 non-zero entries>\n",
      "\t\t\t[0, 0, 0, 0] = 0.7746059439198978\n",
      "\t\t\t[0, 0, 0, 1] = 0.4474457245330949\n",
      "\t\t\t[0, 0, 1, 0] = 0.447445724533095\n",
      "\t\t\t[0, 0, 1, 1] = 0.5718769760004512\n",
      "\t\t\t[0, 1, 0, 0] = 0.4474457245330951\n",
      "\t\t\t... skipping 11 entries\n",
      "\t\t\tBeta-Beta\n",
      "\t\t\t<(2, 2, 2, 2) matrix with 16 non-zero entries>\n",
      "\t\t\t[0, 0, 0, 0] = 0.7746059439198978\n",
      "\t\t\t[0, 0, 0, 1] = 0.4474457245330949\n",
      "\t\t\t[0, 0, 1, 0] = 0.447445724533095\n",
      "\t\t\t[0, 0, 1, 1] = 0.5718769760004512\n",
      "\t\t\t[0, 1, 0, 0] = 0.4474457245330951\n",
      "\t\t\t... skipping 11 entries\n",
      "\t\t\tAlpha-Beta\n",
      "\t\t\t<(2, 2, 2, 2) matrix with 16 non-zero entries>\n",
      "\t\t\t[0, 0, 0, 0] = 0.7746059439198978\n",
      "\t\t\t[0, 0, 0, 1] = 0.4474457245330949\n",
      "\t\t\t[0, 0, 1, 0] = 0.447445724533095\n",
      "\t\t\t[0, 0, 1, 1] = 0.5718769760004512\n",
      "\t\t\t[0, 1, 0, 0] = 0.4474457245330951\n",
      "\t\t\t... skipping 11 entries\n",
      "\t\t(MO) 1-Body Terms:\n",
      "\t\t\tAlpha\n",
      "\t\t\t<(2, 2) matrix with 2 non-zero entries>\n",
      "\t\t\t[0, 0] = -1.2563390730032498\n",
<<<<<<< HEAD
      "\t\t\t[1, 1] = -0.47189600728114245\n",
      "\t\t\tBeta\n",
      "\t\t\t<(2, 2) matrix with 2 non-zero entries>\n",
      "\t\t\t[0, 0] = -1.2563390730032498\n",
      "\t\t\t[1, 1] = -0.47189600728114245\n",
=======
      "\t\t\t[1, 1] = -0.4718960072811426\n",
      "\t\t\tBeta\n",
      "\t\t\t<(2, 2) matrix with 2 non-zero entries>\n",
      "\t\t\t[0, 0] = -1.2563390730032498\n",
      "\t\t\t[1, 1] = -0.4718960072811426\n",
>>>>>>> 9da2cf8d
      "\t\t(MO) 2-Body Terms:\n",
      "\t\t\tAlpha-Alpha\n",
      "\t\t\t<(2, 2, 2, 2) matrix with 8 non-zero entries>\n",
      "\t\t\t[0, 0, 0, 0] = 0.6757101548035161\n",
      "\t\t\t[0, 0, 1, 1] = 0.6645817302552968\n",
      "\t\t\t[0, 1, 0, 1] = 0.18093119978423136\n",
      "\t\t\t[0, 1, 1, 0] = 0.18093119978423106\n",
      "\t\t\t[1, 0, 0, 1] = 0.18093119978423144\n",
      "\t\t\t... skipping 3 entries\n",
      "\t\t\tBeta-Alpha\n",
      "\t\t\t<(2, 2, 2, 2) matrix with 8 non-zero entries>\n",
      "\t\t\t[0, 0, 0, 0] = 0.6757101548035161\n",
      "\t\t\t[0, 0, 1, 1] = 0.6645817302552968\n",
      "\t\t\t[0, 1, 0, 1] = 0.18093119978423136\n",
      "\t\t\t[0, 1, 1, 0] = 0.18093119978423106\n",
      "\t\t\t[1, 0, 0, 1] = 0.18093119978423144\n",
      "\t\t\t... skipping 3 entries\n",
      "\t\t\tBeta-Beta\n",
      "\t\t\t<(2, 2, 2, 2) matrix with 8 non-zero entries>\n",
      "\t\t\t[0, 0, 0, 0] = 0.6757101548035161\n",
      "\t\t\t[0, 0, 1, 1] = 0.6645817302552968\n",
      "\t\t\t[0, 1, 0, 1] = 0.18093119978423136\n",
      "\t\t\t[0, 1, 1, 0] = 0.18093119978423106\n",
      "\t\t\t[1, 0, 0, 1] = 0.18093119978423144\n",
      "\t\t\t... skipping 3 entries\n",
      "\t\t\tAlpha-Beta\n",
      "\t\t\t<(2, 2, 2, 2) matrix with 8 non-zero entries>\n",
      "\t\t\t[0, 0, 0, 0] = 0.6757101548035161\n",
      "\t\t\t[0, 0, 1, 1] = 0.6645817302552968\n",
      "\t\t\t[0, 1, 0, 1] = 0.18093119978423136\n",
      "\t\t\t[0, 1, 1, 0] = 0.18093119978423106\n",
      "\t\t\t[1, 0, 0, 1] = 0.18093119978423144\n",
      "\t\t\t... skipping 3 entries\n",
      "\tElectronicDipoleMoment:\n",
      "\t\tDipoleMomentX\n",
      "\t\t\t(AO) 1-Body Terms:\n",
      "\t\t\t\tAlpha\n",
      "\t\t\t\t<(2, 2) matrix with 0 non-zero entries>\n",
      "\t\t\t\tBeta\n",
      "\t\t\t\t<(2, 2) matrix with 0 non-zero entries>\n",
      "\t\t\t(MO) 1-Body Terms:\n",
      "\t\t\t\tAlpha\n",
      "\t\t\t\t<(2, 2) matrix with 0 non-zero entries>\n",
      "\t\t\t\tBeta\n",
      "\t\t\t\t<(2, 2) matrix with 0 non-zero entries>\n",
      "\t\tDipoleMomentY\n",
      "\t\t\t(AO) 1-Body Terms:\n",
      "\t\t\t\tAlpha\n",
      "\t\t\t\t<(2, 2) matrix with 0 non-zero entries>\n",
      "\t\t\t\tBeta\n",
      "\t\t\t\t<(2, 2) matrix with 0 non-zero entries>\n",
      "\t\t\t(MO) 1-Body Terms:\n",
      "\t\t\t\tAlpha\n",
      "\t\t\t\t<(2, 2) matrix with 0 non-zero entries>\n",
      "\t\t\t\tBeta\n",
      "\t\t\t\t<(2, 2) matrix with 0 non-zero entries>\n",
      "\t\tDipoleMomentZ\n",
      "\t\t\t(AO) 1-Body Terms:\n",
      "\t\t\t\tAlpha\n",
      "\t\t\t\t<(2, 2) matrix with 3 non-zero entries>\n",
      "\t\t\t\t[0, 1] = 0.46053770796603194\n",
      "\t\t\t\t[1, 0] = 0.46053770796603194\n",
      "\t\t\t\t[1, 1] = 1.3889487015553206\n",
      "\t\t\t\tBeta\n",
      "\t\t\t\t<(2, 2) matrix with 3 non-zero entries>\n",
      "\t\t\t\t[0, 1] = 0.46053770796603194\n",
      "\t\t\t\t[1, 0] = 0.46053770796603194\n",
      "\t\t\t\t[1, 1] = 1.3889487015553206\n",
      "\t\t\t(MO) 1-Body Terms:\n",
      "\t\t\t\tAlpha\n",
      "\t\t\t\t<(2, 2) matrix with 4 non-zero entries>\n",
      "\t\t\t\t[0, 0] = 0.6944743507776598\n",
<<<<<<< HEAD
      "\t\t\t\t[0, 1] = -0.927833470459232\n",
      "\t\t\t\t[1, 0] = -0.9278334704592321\n",
      "\t\t\t\t[1, 1] = 0.6944743507776604\n",
      "\t\t\t\tBeta\n",
      "\t\t\t\t<(2, 2) matrix with 4 non-zero entries>\n",
      "\t\t\t\t[0, 0] = 0.6944743507776598\n",
      "\t\t\t\t[0, 1] = -0.927833470459232\n",
      "\t\t\t\t[1, 0] = -0.9278334704592321\n",
      "\t\t\t\t[1, 1] = 0.6944743507776604\n",
=======
      "\t\t\t\t[0, 1] = -0.9278334704592321\n",
      "\t\t\t\t[1, 0] = -0.9278334704592321\n",
      "\t\t\t\t[1, 1] = 0.6944743507776601\n",
      "\t\t\t\tBeta\n",
      "\t\t\t\t<(2, 2) matrix with 4 non-zero entries>\n",
      "\t\t\t\t[0, 0] = 0.6944743507776598\n",
      "\t\t\t\t[0, 1] = -0.9278334704592321\n",
      "\t\t\t\t[1, 0] = -0.9278334704592321\n",
      "\t\t\t\t[1, 1] = 0.6944743507776601\n",
>>>>>>> 9da2cf8d
      "\tAngularMomentum:\n",
      "\t\t4 SOs\n",
      "\tMagnetization:\n",
      "\t\t4 SOs\n",
      "Molecule:\n",
      "\tMultiplicity: 1\n",
      "\tCharge: 0\n",
      "\tUnit: Angstrom\n",
      "\tGeometry:\n",
      "\t\tH\t[0.0, 0.0, 0.0]\n",
      "\t\tH\t[0.0, 0.0, 0.735]\n",
      "\tMasses:\n",
      "\t\tH\t1\n",
      "\t\tH\t1\n"
     ]
    }
   ],
   "source": [
    "print(electronic_driver_result)"
   ]
  },
  {
   "cell_type": "markdown",
   "id": "205a86e1",
   "metadata": {},
   "source": [
    "There is a lot going on but with the explanations above you should not have any problems with understanding this output."
   ]
  },
  {
   "cell_type": "markdown",
   "id": "1926ae75",
   "metadata": {},
   "source": [
    "#### Constructing a Hamiltonian from raw integrals"
   ]
  },
  {
   "cell_type": "markdown",
   "id": "9b04d962",
   "metadata": {},
   "source": [
    "If you have obtained some raw one- and two-body integrals by means other than through a driver provided by Qiskit Nature, you can still easily construct an `ElectronicEnergy` property to serve as your access point into the stack:"
   ]
  },
  {
   "cell_type": "code",
   "execution_count": 16,
   "id": "5b01fd2d",
   "metadata": {
    "scrolled": false
   },
   "outputs": [
    {
     "name": "stdout",
     "output_type": "stream",
     "text": [
      "ElectronicEnergy\n",
      "\t(MO) 1-Body Terms:\n",
      "\t\tAlpha\n",
      "\t\t<(2, 2) matrix with 4 non-zero entries>\n",
      "\t\t[0, 0] = 1.0\n",
      "\t\t[0, 1] = 2.0\n",
      "\t\t[1, 0] = 3.0\n",
      "\t\t[1, 1] = 4.0\n",
      "\t\tBeta\n",
      "\t\t<(2, 2) matrix with 4 non-zero entries>\n",
      "\t\t[0, 0] = 1.0\n",
      "\t\t[0, 1] = 2.0\n",
      "\t\t[1, 0] = 3.0\n",
      "\t\t[1, 1] = 4.0\n",
      "\t(MO) 2-Body Terms:\n",
      "\t\tAlpha-Alpha\n",
      "\t\t<(2, 2, 2, 2) matrix with 16 non-zero entries>\n",
      "\t\t[0, 0, 0, 0] = 1.0\n",
      "\t\t[0, 0, 0, 1] = 2.0\n",
      "\t\t[0, 0, 1, 0] = 3.0\n",
      "\t\t[0, 0, 1, 1] = 4.0\n",
      "\t\t[0, 1, 0, 0] = 5.0\n",
      "\t\t... skipping 11 entries\n",
      "\t\tBeta-Alpha\n",
      "\t\t<(2, 2, 2, 2) matrix with 16 non-zero entries>\n",
      "\t\t[0, 0, 0, 0] = 1.0\n",
      "\t\t[0, 0, 0, 1] = 2.0\n",
      "\t\t[0, 0, 1, 0] = 3.0\n",
      "\t\t[0, 0, 1, 1] = 4.0\n",
      "\t\t[0, 1, 0, 0] = 5.0\n",
      "\t\t... skipping 11 entries\n",
      "\t\tBeta-Beta\n",
      "\t\t<(2, 2, 2, 2) matrix with 16 non-zero entries>\n",
      "\t\t[0, 0, 0, 0] = 1.0\n",
      "\t\t[0, 0, 0, 1] = 2.0\n",
      "\t\t[0, 0, 1, 0] = 3.0\n",
      "\t\t[0, 0, 1, 1] = 4.0\n",
      "\t\t[0, 1, 0, 0] = 5.0\n",
      "\t\t... skipping 11 entries\n",
      "\t\tAlpha-Beta\n",
      "\t\t<(2, 2, 2, 2) matrix with 16 non-zero entries>\n",
      "\t\t[0, 0, 0, 0] = 1.0\n",
      "\t\t[0, 0, 0, 1] = 2.0\n",
      "\t\t[0, 0, 1, 0] = 3.0\n",
      "\t\t[0, 0, 1, 1] = 4.0\n",
      "\t\t[0, 1, 0, 0] = 5.0\n",
      "\t\t... skipping 11 entries\n"
     ]
    }
   ],
   "source": [
    "one_body_ints = np.arange(1, 5).reshape((2, 2))\n",
    "two_body_ints = np.arange(1, 17).reshape((2, 2, 2, 2))\n",
    "electronic_energy_from_ints = ElectronicEnergy.from_raw_integrals(\n",
    "    ElectronicBasis.MO, one_body_ints, two_body_ints\n",
    ")\n",
    "print(electronic_energy_from_ints)"
   ]
  },
  {
   "cell_type": "markdown",
   "id": "451f13a7",
   "metadata": {},
   "source": [
    "### Vibrational Second Quantization Properties"
   ]
  },
  {
   "cell_type": "markdown",
   "id": "40d49b52",
   "metadata": {},
   "source": [
    "The `vibrational` stack for vibrational structure calculations also integrates with the Property framework. After the above introduction you should be able to understand the following directly:"
   ]
  },
  {
   "cell_type": "code",
   "execution_count": 17,
   "id": "cfc3533d",
   "metadata": {},
   "outputs": [],
   "source": [
    "from qiskit_nature.drivers.second_quantization.gaussiand import GaussianForcesDriver"
   ]
  },
  {
   "cell_type": "code",
   "execution_count": 18,
   "id": "41034f80",
   "metadata": {},
   "outputs": [],
   "source": [
    "# if you ran Gaussian elsewhere and already have the output file\n",
    "vibrational_driver = GaussianForcesDriver(logfile=\"aux_files/CO2_freq_B3LYP_631g.log\")\n",
    "vibrational_driver_result = vibrational_driver.run()"
   ]
  },
  {
   "cell_type": "markdown",
   "id": "e56e2c9f",
   "metadata": {},
   "source": [
    "For vibrational structure calculations we always need to define the basis which we want to work in, separately:"
   ]
  },
  {
   "cell_type": "code",
   "execution_count": 19,
   "id": "e73da1c2",
   "metadata": {},
   "outputs": [],
   "source": [
    "from qiskit_nature.properties.second_quantization.vibrational.bases import HarmonicBasis"
   ]
  },
  {
   "cell_type": "code",
   "execution_count": 20,
   "id": "40581303",
   "metadata": {},
   "outputs": [],
   "source": [
    "harmonic_basis = HarmonicBasis([2] * 4)"
   ]
  },
  {
   "cell_type": "code",
   "execution_count": 21,
   "id": "a5ac986f",
   "metadata": {},
   "outputs": [
    {
     "name": "stdout",
     "output_type": "stream",
     "text": [
      "VibrationalStructureDriverResult:\n",
      "\tHarmonicBasis:\n",
      "\t\tModals: [2, 2, 2, 2]:\n",
      "\tVibrationalEnergy:\n",
      "\t\tHarmonicBasis:\n",
      "\t\t\tModals: [2, 2, 2, 2]\n",
      "\t\t1-Body Terms:\n",
      "\t\t\t<sparse integral list with 13 entries>\n",
      "\t\t\t(2, 2) = 352.3005875\n",
      "\t\t\t(-2, -2) = -352.3005875\n",
      "\t\t\t(1, 1) = 631.6153975\n",
      "\t\t\t(-1, -1) = -631.6153975\n",
      "\t\t\t(4, 4) = 115.653915\n",
      "\t\t\t... skipping 8 entries\n",
      "\t\t2-Body Terms:\n",
      "\t\t\t<sparse integral list with 11 entries>\n",
      "\t\t\t(1, 1, 2) = -88.2017421687633\n",
      "\t\t\t(4, 4, 2) = 42.675273102831454\n",
      "\t\t\t(3, 3, 2) = 42.675273102831454\n",
      "\t\t\t(1, 1, 2, 2) = 4.9425425\n",
      "\t\t\t(4, 4, 2, 2) = -4.194299375\n",
      "\t\t\t... skipping 6 entries\n",
      "\t\t3-Body Terms:\n",
      "\t\t\t<sparse integral list with 0 entries>\n",
      "\tOccupiedModals:\n",
      "\t\tHarmonicBasis:\n",
      "\t\t\tModals: [2, 2, 2, 2]\n"
     ]
    }
   ],
   "source": [
    "vibrational_driver_result.basis = harmonic_basis\n",
    "print(vibrational_driver_result)"
   ]
  },
  {
   "cell_type": "markdown",
   "id": "02b76a8f",
   "metadata": {},
   "source": [
    "## Writing custom Properties"
   ]
  },
  {
   "cell_type": "markdown",
   "id": "69929433",
   "metadata": {},
   "source": [
    "You can extend the Property framework with your own implementations. Here, we will walk through the simple example of constructing a Property for the _electronic density_. Since this observable is essentially based on matrices, we will be leveraging the `OneBodyElectronicIntegrals` container to store the actual density matrix."
   ]
  },
  {
   "cell_type": "code",
   "execution_count": 22,
   "id": "36ed2d9a",
   "metadata": {},
   "outputs": [],
   "source": [
    "from itertools import product\n",
    "from typing import List\n",
    "\n",
    "import h5py\n",
    "\n",
    "from qiskit_nature.drivers import QMolecule\n",
    "from qiskit_nature.operators.second_quantization import FermionicOp\n",
    "from qiskit_nature.properties.second_quantization.electronic.bases import ElectronicBasis\n",
    "from qiskit_nature.properties.second_quantization.electronic.types import ElectronicProperty\n",
    "from qiskit_nature.properties.second_quantization.electronic.integrals import (\n",
    "    OneBodyElectronicIntegrals,\n",
    ")"
   ]
  },
  {
   "cell_type": "code",
   "execution_count": 23,
   "id": "467bf2a0",
   "metadata": {},
   "outputs": [],
   "source": [
    "class ElectronicDensity(ElectronicProperty):\n",
    "    \"\"\"A simple electronic density property.\n",
    "\n",
    "    This basic example works only in the MO basis!\n",
    "    \"\"\"\n",
    "\n",
    "    def __init__(self, num_molecular_orbitals: int) -> None:\n",
    "        super().__init__(self.__class__.__name__)\n",
    "        self._num_molecular_orbitals = num_molecular_orbitals\n",
    "\n",
    "    def __str__(self) -> str:\n",
    "        string = [super().__str__() + \":\"]\n",
    "        string += [f\"\\t{self._num_molecular_orbitals} MOs\"]\n",
    "        return \"\\n\".join(string)\n",
    "\n",
    "    def to_hdf5(self, parent: h5py.Group) -> None:\n",
    "        super().to_hdf5(parent)\n",
    "        group = parent.require_group(self.name)\n",
    "\n",
    "        group.attrs[\"num_molecular_orbitals\"] = self._num_molecular_orbitals\n",
    "\n",
    "    @classmethod\n",
    "    def from_hdf5(cls, h5py_group: h5py.Group) -> \"ElectronicDensity\":\n",
    "        return ElectronicDensity(h5py_group.attrs[\"num_molecular_orbitals\"])\n",
    "\n",
    "    @classmethod\n",
    "    def from_legacy_driver_result(cls, result) -> \"ElectronicDensity\":\n",
    "        cls._validate_input_type(result, QMolecule)\n",
    "\n",
    "        qmol = cast(QMolecule, result)\n",
    "\n",
    "        return cls(qmol.num_molecular_orbitals)\n",
    "\n",
    "    def second_q_ops(self) -> List[FermionicOp]:\n",
    "        ops = []\n",
    "\n",
    "        # iterate all pairs of molecular orbitals\n",
    "        for mo_i, mo_j in product(range(self._num_molecular_orbitals), repeat=2):\n",
    "\n",
    "            # construct an auxiliary matrix where the only non-zero entry is at the current pair of MOs\n",
    "            number_op_matrix = np.zeros(\n",
    "                (self._num_molecular_orbitals, self._num_molecular_orbitals)\n",
    "            )\n",
    "            number_op_matrix[mo_i, mo_j] = 1\n",
    "\n",
    "            # leverage the OneBodyElectronicIntegrals to construct the corresponding FermionicOp\n",
    "            one_body_ints = OneBodyElectronicIntegrals(\n",
    "                ElectronicBasis.MO, (number_op_matrix, number_op_matrix)\n",
    "            )\n",
    "            ops.append(one_body_ints.to_second_q_op())\n",
    "\n",
    "        return ops\n",
    "\n",
    "    def interpret(self, result) -> None:\n",
    "        # here goes the code which interprets the eigenvalues returned for the auxiliary operators\n",
    "        pass"
   ]
  },
  {
   "cell_type": "code",
   "execution_count": 24,
   "id": "e3aae121",
   "metadata": {},
   "outputs": [],
   "source": [
    "density = ElectronicDensity(2)"
   ]
  },
  {
   "cell_type": "code",
   "execution_count": 25,
   "id": "b7fcd848",
   "metadata": {},
   "outputs": [
    {
     "name": "stdout",
     "output_type": "stream",
     "text": [
      "ElectronicDensity:\n",
      "\t2 MOs\n"
     ]
    }
   ],
   "source": [
    "print(density)"
   ]
  },
  {
   "cell_type": "code",
   "execution_count": 26,
   "id": "27657693",
   "metadata": {},
   "outputs": [
    {
     "name": "stdout",
     "output_type": "stream",
     "text": [
      "0 : Fermionic Operator\n",
      "register length=4, number terms=2\n",
      "  (1+0j) * ( +_0 -_0 )\n",
      "+ (1+0j) * ( +_2 -_2 )\n",
      "1 : Fermionic Operator\n",
      "register length=4, number terms=2\n",
      "  (1+0j) * ( +_0 -_1 )\n",
      "+ (1+0j) * ( +_2 -_3 )\n",
      "2 : Fermionic Operator\n",
      "register length=4, number terms=2\n",
      "  (1+0j) * ( +_1 -_0 )\n",
      "+ (1+0j) * ( +_3 -_2 )\n",
      "3 : Fermionic Operator\n",
      "register length=4, number terms=2\n",
      "  (1+0j) * ( +_1 -_1 )\n",
      "+ (1+0j) * ( +_3 -_3 )\n"
     ]
    }
   ],
   "source": [
    "for idx, op in enumerate(density.second_q_ops()):\n",
    "    print(idx, \":\", op)"
   ]
  },
  {
   "cell_type": "markdown",
   "id": "d5285215",
   "metadata": {},
   "source": [
    "Of course, the above example is very minimal and can be extended at will."
   ]
  },
  {
   "cell_type": "markdown",
   "id": "7224fd20",
   "metadata": {},
   "source": [
    "**Note:** as of Qiskit Nature version 0.2.0, the direct integration of custom Property objects into the stack is not implemented yet, due to limitations of the auxiliary operator parsing. See https://github.com/Qiskit/qiskit-nature/issues/312 for more details.\n",
    "\n",
    "For the time being, you can still evaluate a custom Property, by passing it's generated operators directly to the `Eigensolver.solve` method by means of constructing the `aux_operators`. Note, however, that you will have to deal with transformations applied to your properties manually, until the above issue is resolved."
   ]
  },
  {
   "cell_type": "code",
   "execution_count": 27,
   "id": "e5b97870",
   "metadata": {},
   "outputs": [],
   "source": [
    "# set up some problem\n",
    "problem = ...\n",
    "# set up a solver\n",
    "solver = ...\n",
    "# when solving the problem, pass additional operators in like so:\n",
    "aux_ops = density.second_q_ops()\n",
    "# solver.solve(problem, aux_ops)"
   ]
  },
  {
   "cell_type": "code",
   "execution_count": 28,
   "id": "1fcbe2a4",
   "metadata": {},
   "outputs": [
    {
     "data": {
      "text/html": [
<<<<<<< HEAD
       "<h3>Version Information</h3><table><tr><th>Qiskit Software</th><th>Version</th></tr><tr><td><code>qiskit-terra</code></td><td>0.20.0.dev0+9a743fb</td></tr><tr><td><code>qiskit-aer</code></td><td>0.11.0</td></tr><tr><td><code>qiskit-ignis</code></td><td>0.7.0</td></tr><tr><td><code>qiskit-ibmq-provider</code></td><td>0.19.0.dev0+8455b01</td></tr><tr><td><code>qiskit-nature</code></td><td>0.4.0</td></tr><tr><th>System information</th></tr><tr><td>Python version</td><td>3.9.9</td></tr><tr><td>Python compiler</td><td>GCC 11.2.1 20210728 (Red Hat 11.2.1-1)</td></tr><tr><td>Python build</td><td>main, Nov 19 2021 00:00:00</td></tr><tr><td>OS</td><td>Linux</td></tr><tr><td>CPUs</td><td>4</td></tr><tr><td>Memory (Gb)</td><td>14.842281341552734</td></tr><tr><td colspan='2'>Mon Jan 24 14:34:24 2022 CET</td></tr></table>"
=======
       "<h3>Version Information</h3><table><tr><th>Qiskit Software</th><th>Version</th></tr><tr><td><code>qiskit-terra</code></td><td>0.20.0.dev0+7af16a3</td></tr><tr><td><code>qiskit-aer</code></td><td>0.10.2</td></tr><tr><td><code>qiskit-ignis</code></td><td>0.7.0</td></tr><tr><td><code>qiskit-nature</code></td><td>0.4.0</td></tr><tr><td><code>qiskit-finance</code></td><td>0.4.0</td></tr><tr><td><code>qiskit-optimization</code></td><td>0.4.0</td></tr><tr><td><code>qiskit-machine-learning</code></td><td>0.3.0</td></tr><tr><th>System information</th></tr><tr><td>Python version</td><td>3.8.12</td></tr><tr><td>Python compiler</td><td>Clang 10.0.0 </td></tr><tr><td>Python build</td><td>default, Oct 12 2021 06:23:56</td></tr><tr><td>OS</td><td>Darwin</td></tr><tr><td>CPUs</td><td>2</td></tr><tr><td>Memory (Gb)</td><td>12.0</td></tr><tr><td colspan='2'>Fri Feb 04 13:55:22 2022 EST</td></tr></table>"
>>>>>>> 9da2cf8d
      ],
      "text/plain": [
       "<IPython.core.display.HTML object>"
      ]
     },
     "metadata": {},
     "output_type": "display_data"
    },
    {
     "data": {
      "text/html": [
       "<div style='width: 100%; background-color:#d5d9e0;padding-left: 10px; padding-bottom: 10px; padding-right: 10px; padding-top: 5px'><h3>This code is a part of Qiskit</h3><p>&copy; Copyright IBM 2017, 2022.</p><p>This code is licensed under the Apache License, Version 2.0. You may<br>obtain a copy of this license in the LICENSE.txt file in the root directory<br> of this source tree or at http://www.apache.org/licenses/LICENSE-2.0.<p>Any modifications or derivative works of this code must retain this<br>copyright notice, and modified files need to carry a notice indicating<br>that they have been altered from the originals.</p></div>"
      ],
      "text/plain": [
       "<IPython.core.display.HTML object>"
      ]
     },
     "metadata": {},
     "output_type": "display_data"
    }
   ],
   "source": [
    "import qiskit.tools.jupyter\n",
    "\n",
    "%qiskit_version_table\n",
    "%qiskit_copyright"
   ]
  },
  {
   "cell_type": "code",
   "execution_count": null,
   "id": "889fbac9",
   "metadata": {},
   "outputs": [],
   "source": []
  }
 ],
 "metadata": {
  "kernelspec": {
   "display_name": "Python 3 (ipykernel)",
   "language": "python",
   "name": "python3"
  },
  "language_info": {
   "codemirror_mode": {
    "name": "ipython",
    "version": 3
   },
   "file_extension": ".py",
   "mimetype": "text/x-python",
   "name": "python",
   "nbconvert_exporter": "python",
   "pygments_lexer": "ipython3",
<<<<<<< HEAD
   "version": "3.9.9"
=======
   "version": "3.8.12"
>>>>>>> 9da2cf8d
  }
 },
 "nbformat": 4,
 "nbformat_minor": 5
}<|MERGE_RESOLUTION|>--- conflicted
+++ resolved
@@ -708,19 +708,11 @@
       "\t\t\tAlpha\n",
       "\t\t\t<(2, 2) matrix with 2 non-zero entries>\n",
       "\t\t\t[0, 0] = -1.2563390730032498\n",
-<<<<<<< HEAD
       "\t\t\t[1, 1] = -0.47189600728114245\n",
       "\t\t\tBeta\n",
       "\t\t\t<(2, 2) matrix with 2 non-zero entries>\n",
       "\t\t\t[0, 0] = -1.2563390730032498\n",
       "\t\t\t[1, 1] = -0.47189600728114245\n",
-=======
-      "\t\t\t[1, 1] = -0.4718960072811426\n",
-      "\t\t\tBeta\n",
-      "\t\t\t<(2, 2) matrix with 2 non-zero entries>\n",
-      "\t\t\t[0, 0] = -1.2563390730032498\n",
-      "\t\t\t[1, 1] = -0.4718960072811426\n",
->>>>>>> 9da2cf8d
       "\t\t(MO) 2-Body Terms:\n",
       "\t\t\tAlpha-Alpha\n",
       "\t\t\t<(2, 2, 2, 2) matrix with 8 non-zero entries>\n",
@@ -793,7 +785,6 @@
       "\t\t\t\tAlpha\n",
       "\t\t\t\t<(2, 2) matrix with 4 non-zero entries>\n",
       "\t\t\t\t[0, 0] = 0.6944743507776598\n",
-<<<<<<< HEAD
       "\t\t\t\t[0, 1] = -0.927833470459232\n",
       "\t\t\t\t[1, 0] = -0.9278334704592321\n",
       "\t\t\t\t[1, 1] = 0.6944743507776604\n",
@@ -803,17 +794,6 @@
       "\t\t\t\t[0, 1] = -0.927833470459232\n",
       "\t\t\t\t[1, 0] = -0.9278334704592321\n",
       "\t\t\t\t[1, 1] = 0.6944743507776604\n",
-=======
-      "\t\t\t\t[0, 1] = -0.9278334704592321\n",
-      "\t\t\t\t[1, 0] = -0.9278334704592321\n",
-      "\t\t\t\t[1, 1] = 0.6944743507776601\n",
-      "\t\t\t\tBeta\n",
-      "\t\t\t\t<(2, 2) matrix with 4 non-zero entries>\n",
-      "\t\t\t\t[0, 0] = 0.6944743507776598\n",
-      "\t\t\t\t[0, 1] = -0.9278334704592321\n",
-      "\t\t\t\t[1, 0] = -0.9278334704592321\n",
-      "\t\t\t\t[1, 1] = 0.6944743507776601\n",
->>>>>>> 9da2cf8d
       "\tAngularMomentum:\n",
       "\t\t4 SOs\n",
       "\tMagnetization:\n",
@@ -1249,11 +1229,7 @@
     {
      "data": {
       "text/html": [
-<<<<<<< HEAD
        "<h3>Version Information</h3><table><tr><th>Qiskit Software</th><th>Version</th></tr><tr><td><code>qiskit-terra</code></td><td>0.20.0.dev0+9a743fb</td></tr><tr><td><code>qiskit-aer</code></td><td>0.11.0</td></tr><tr><td><code>qiskit-ignis</code></td><td>0.7.0</td></tr><tr><td><code>qiskit-ibmq-provider</code></td><td>0.19.0.dev0+8455b01</td></tr><tr><td><code>qiskit-nature</code></td><td>0.4.0</td></tr><tr><th>System information</th></tr><tr><td>Python version</td><td>3.9.9</td></tr><tr><td>Python compiler</td><td>GCC 11.2.1 20210728 (Red Hat 11.2.1-1)</td></tr><tr><td>Python build</td><td>main, Nov 19 2021 00:00:00</td></tr><tr><td>OS</td><td>Linux</td></tr><tr><td>CPUs</td><td>4</td></tr><tr><td>Memory (Gb)</td><td>14.842281341552734</td></tr><tr><td colspan='2'>Mon Jan 24 14:34:24 2022 CET</td></tr></table>"
-=======
-       "<h3>Version Information</h3><table><tr><th>Qiskit Software</th><th>Version</th></tr><tr><td><code>qiskit-terra</code></td><td>0.20.0.dev0+7af16a3</td></tr><tr><td><code>qiskit-aer</code></td><td>0.10.2</td></tr><tr><td><code>qiskit-ignis</code></td><td>0.7.0</td></tr><tr><td><code>qiskit-nature</code></td><td>0.4.0</td></tr><tr><td><code>qiskit-finance</code></td><td>0.4.0</td></tr><tr><td><code>qiskit-optimization</code></td><td>0.4.0</td></tr><tr><td><code>qiskit-machine-learning</code></td><td>0.3.0</td></tr><tr><th>System information</th></tr><tr><td>Python version</td><td>3.8.12</td></tr><tr><td>Python compiler</td><td>Clang 10.0.0 </td></tr><tr><td>Python build</td><td>default, Oct 12 2021 06:23:56</td></tr><tr><td>OS</td><td>Darwin</td></tr><tr><td>CPUs</td><td>2</td></tr><tr><td>Memory (Gb)</td><td>12.0</td></tr><tr><td colspan='2'>Fri Feb 04 13:55:22 2022 EST</td></tr></table>"
->>>>>>> 9da2cf8d
       ],
       "text/plain": [
        "<IPython.core.display.HTML object>"
@@ -1307,11 +1283,7 @@
    "name": "python",
    "nbconvert_exporter": "python",
    "pygments_lexer": "ipython3",
-<<<<<<< HEAD
    "version": "3.9.9"
-=======
-   "version": "3.8.12"
->>>>>>> 9da2cf8d
   }
  },
  "nbformat": 4,
