---
features:
  - |
    Added Qiskit Terra's Gradient Functionality to calculate gradients in
    :class:`~qiskit_nature.algorithms.AdaptVQE`. You can choose the gradient method and 
    input it while calling ``AdaptVQE``.
    for example::
      
      from qiskit.providers.basicaer import BasicAer
      from qiskit.utils import QuantumInstance
      from qiskit.opflow.gradients import Gradient
      from qiskit_nature.algorithms import VQEUCCFactory
      from qiskit_nature.drivers import UnitsType
      from qiskit_nature.drivers.second_quantization import PySCFDriver
      from qiskit_nature.mappers.second_quantization import ParityMapper
      from qiskit_nature.converters.second_quantization import QubitConverter
      from qiskit_nature.problems.second_quantization import ElectronicStructureProblem
      from qiskit_nature.algorithms.ground_state_solvers.adapt_vqe import AdaptVQE
      driver = PySCFDriver(
            atom="H .0 .0 .0; H .0 .0 0.735", unit=UnitsType.ANGSTROM, basis="sto3g"
            )
      problem = ElectronicStructureProblem(driver)
      qubit_converter = QubitConverter(ParityMapper())
      solver = VQEUCCFactory(QuantumInstance(BasicAer.get_backend("statevector_simulator")))
      grad = Gradient(grad_method="lin_comb", epsilon=1.0)
<<<<<<< HEAD
      calc = AdaptVQE(qubit_converter, solver, gradient=grad)
      res = calc.solve(problem)
deprecates:
=======
      calc = AdaptVQE(self.qubit_converter, solver, gradient=grad)
      res = calc.solve(self.problem)
deprecations:
>>>>>>> 7b97d920
  - |
    The ``delta`` argument of :class:`~qiskit_nature.algorithms.AdaptVQE` is deprecated in favor of
    supplying a ``gradient`` from Qiskit Terra's ``qiskit.opflow.gradients`` framework. In doing so,
    the default behavior of ``AdaptVQE`` changes from using a finite difference scheme for the 
    gradient evaluation to using a parameter shift method. In order to reproduce the original default 
    behavior you must specify ``delta=1`` explicitly or use the following::

      from qiskit.providers.basicaer import BasicAer
      from qiskit.utils import QuantumInstance
      from qiskit.opflow.gradients import Gradient
      from qiskit_nature.algorithms import VQEUCCFactory
      from qiskit_nature.drivers import UnitsType
      from qiskit_nature.drivers.second_quantization import PySCFDriver
      from qiskit_nature.mappers.second_quantization import ParityMapper
      from qiskit_nature.converters.second_quantization import QubitConverter
      from qiskit_nature.problems.second_quantization import ElectronicStructureProblem
      from qiskit_nature.algorithms.ground_state_solvers.adapt_vqe import AdaptVQE

      driver = PySCFDriver(
            atom="H .0 .0 .0; H .0 .0 0.735", unit=UnitsType.ANGSTROM, basis="sto3g"
            )
      problem = ElectronicStructureProblem(driver)
      qubit_converter = QubitConverter(ParityMapper())
      solver = VQEUCCFactory(QuantumInstance(BasicAer.get_backend("statevector_simulator")))
      grad = Gradient(grad_method="fin_diff", epsilon=1.0)
      calc = AdaptVQE(qubit_converter, solver, gradient=grad)
      res = calc.solve(problem)<|MERGE_RESOLUTION|>--- conflicted
+++ resolved
@@ -16,6 +16,7 @@
       from qiskit_nature.converters.second_quantization import QubitConverter
       from qiskit_nature.problems.second_quantization import ElectronicStructureProblem
       from qiskit_nature.algorithms.ground_state_solvers.adapt_vqe import AdaptVQE
+      
       driver = PySCFDriver(
             atom="H .0 .0 .0; H .0 .0 0.735", unit=UnitsType.ANGSTROM, basis="sto3g"
             )
@@ -23,15 +24,9 @@
       qubit_converter = QubitConverter(ParityMapper())
       solver = VQEUCCFactory(QuantumInstance(BasicAer.get_backend("statevector_simulator")))
       grad = Gradient(grad_method="lin_comb", epsilon=1.0)
-<<<<<<< HEAD
       calc = AdaptVQE(qubit_converter, solver, gradient=grad)
       res = calc.solve(problem)
-deprecates:
-=======
-      calc = AdaptVQE(self.qubit_converter, solver, gradient=grad)
-      res = calc.solve(self.problem)
 deprecations:
->>>>>>> 7b97d920
   - |
     The ``delta`` argument of :class:`~qiskit_nature.algorithms.AdaptVQE` is deprecated in favor of
     supplying a ``gradient`` from Qiskit Terra's ``qiskit.opflow.gradients`` framework. In doing so,
