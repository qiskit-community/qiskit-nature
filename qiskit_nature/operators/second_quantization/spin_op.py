# This code is part of Qiskit.
#
# (C) Copyright IBM 2021.
#
# This code is licensed under the Apache License, Version 2.0. You may
# obtain a copy of this license in the LICENSE.txt file in the root directory
# of this source tree or at http://www.apache.org/licenses/LICENSE-2.0.
#
# Any modifications or derivative works of this code must retain this
# copyright notice, and modified files need to carry a notice indicating
# that they have been altered from the originals.

"""A generic Spin operator.

Note: this implementation differs fundamentally from the `FermionicOp`
as it relies on the mathematical representation of spin matrices as (e.g.) explained in [1].

[1]: https://en.wikipedia.org/wiki/Spin_(physics)#Higher_spins
"""

import re
from fractions import Fraction
from functools import lru_cache, partial, reduce
from itertools import product
from typing import List, Optional, Tuple, Union, cast

import numpy as np
from qiskit.utils.validation import validate_min

from qiskit_nature import QiskitNatureError
from .second_quantized_op import SecondQuantizedOp


<<<<<<< HEAD
class SpinOp(ParticleOp):
    """XYZ-ordered Spin operators.
=======
class SpinOp(SecondQuantizedOp):
    """Spin type operators. A class for products and powers of XYZ-ordered Spin operators.
>>>>>>> f161ae83

    **Label**

    Allowed characters for primitives of labels are I, X, Y, Z, +, and -.

    .. list-table::
        :header-rows: 1

        * - Label
          - Mathematical Representation
          - Meaning
        * - `I`
          - :math:`I`
          - Identity operator
        * - `X`
          - :math:`S^x`
          - :math:`x`-component of the spin operator
        * - `Y`
          - :math:`S^y`
          - :math:`y`-component of the spin operator
        * - `Z`
          - :math:`S^z`
          - :math:`z`-component of the spin operator
        * - `+`
          - :math:`S^+`
          - Raising operator
        * - `-`
          - :math:`S^-`
          - Lowering operator

    There are two types of label modes for :class:`SpinOp`.
    The label mode is automatically detected.

    1. Dense Label (default, `register_length = None`)

    Dense labels are strings in which each character maps to a unique spin mode.
    This is similar to Qiskit's string-based representation of qubit operators.
    For example,

    .. code-block:: python

        "X"
        "IIYYZ-IX++"

    are possible labels.
    Note, that dense labels are less powerful than sparse ones because they cannot represent
    all possible :class:`SpinOp`. You will, for example, not be able to apply multiple operators
    on the same index within a single label.

    2. Sparse Label (`register_length` is passed)

    A sparse label is a string consisting of a space-separated list of words.
    Each word must look like :code:`[XYZI+-]_<index>^<power>`,
    where the :code:`<index>` is a non-negative integer representing the index of the spin mode
    and the :code:`<power>` is a positive integer indicating the number of times the given operator
    is applied to the mode at :code:`<index>`.
    You can omit :code:`<power>`, implying a single application of the operator (:code:`power = 1`).
    For example,

    .. code-block:: python

        "X_0"
        "Y_0^2"
        "Y_1^2 Z_1^3 X_0^1 Y_0^2 Z_0^2"

    are possible labels.
    For each :code:`index` the operations `X`, `Y` and `Z` can only be specified exclusively in
    this order. `+` and `-` are same order with `X` and cannot be used with `X` and `Y`.
    Thus, :code:`"Z_0 X_0"`, :code:`"Z_0 +_0"`, and :code:`"+_0 X_0"` are invalid labels.

    :code:`"+_i -_i"` is supported.
    This pattern is parsed to :code:`+_i -_i = X_i^2 + Y_i^2 + Z_i`.

    **Initialization**

    The :class:`SpinOp` can be initialized by the list of tuples.
    For example,

    .. jupyter-execute::

        from qiskit_nature.operators import SpinOp

        x = SpinOp("X", spin=3/2)
        y = SpinOp("Y", spin=3/2)
        z = SpinOp("Z", spin=3/2)

    are :math:`S^x, S^y, S^z` for spin 3/2 system.
    Two qutrit Heisenberg model with transverse magnetic field is

    .. jupyter-execute::

        SpinOp(
            [
                ("XX", -1),
                ("YY", -1),
                ("ZZ", -1),
                ("ZI", -0.3),
                ("IZ", -0.3),
            ],
            spin=1
        )

    This means :math:`- S^x_1 S^x_0 - S^y_1 S^y_0 - S^z_1 S^z_0 - 0.3 S^z_0 - 0.3 S^z_1`.

    :class:`SpinOp` can be initialized with internal data structure (`numpy.ndarray`) directly.
    In this case, `data` is a tuple of two elements: `spin_array` and `coeffs`.
    `spin_array` is 3-dimensional `ndarray`. 1st axis has three elements 0, 1, and 2 corresponding
    to x, y, and z.  2nd axis represents the index of terms.
    3rd axis represents the index of register.
    `coeffs` is one-dimensional `ndarray` with the length of the number of terms.

    **Algebra**

    :class:`SpinOp` supports the following basic arithmetic operations: addition, subtraction,
    scalar multiplication, and dagger(adjoint).
    For example,

    Raising Operator (addition and scalar multiplication)

    .. jupyter-execute::

        x + 1j * y

    Dagger

    .. jupyter-execute::

        ~(1j * z)

    """

    def __init__(
        self,
        data: Union[
            str,
            List[Tuple[str, complex]],
            Tuple[np.ndarray, np.ndarray],
        ],
        spin: Union[float, Fraction] = Fraction(1, 2),
        register_length: Optional[int] = None,
    ):
        r"""
        Args:
            data: label string, list of labels and coefficients. See the label section in
                  the documentation of :class:`SpinOp` for more details.
            spin: positive half-integer (integer or half-odd-integer) that represents spin.

        Raises:
            ValueError: invalid data is given.
            QiskitNatureError: invalid spin value
        """
        self._coeffs: np.ndarray
        self._spin_array: np.ndarray
        dtype = np.complex128  # TODO: configurable data type. mixin?

        spin = Fraction(spin)
        if spin.denominator not in (1, 2):
            raise QiskitNatureError(
                f"spin must be a positive half-integer (integer or half-odd-integer), not {spin}."
            )
        self._dim = int(2 * spin + 1)

        if isinstance(data, tuple) and all(isinstance(datum, np.ndarray) for datum in data):
            self._spin_array = np.array(data[0], dtype=np.uint8)
            self._register_length = self._spin_array.shape[2]
            self._coeffs = np.array(data[1], dtype=dtype)

        if (
            isinstance(data, tuple)
            and isinstance(data[0], str)
            and isinstance(data[1], (int, float, complex))
        ):
            data = [data]

        if isinstance(data, str):
            data = [(data, 1)]

        if isinstance(data, list):
            # [IXYZ]_index^power (power is optional) or [+-]_index
            sparse = r"([IXYZ]_\d+(\^\d+)?|[\+\-]_\d+?)"
            # space (\s) separated sparse label or dense label (repeat of [IXYZ+-])
            label_pattern = re.compile(rf"^({sparse}\s)*{sparse}(?!\s)$|^[IXYZ\+\-]+$")
            invalid_labels = [label for label, _ in data if not label_pattern.match(label)]
            if invalid_labels:
                raise ValueError(f"Invalid labels: {invalid_labels}")

            if register_length is not None:
                data = self._flatten_raising_lowering_ops(data, register_length)
            data = self._flatten_ladder_ops(data)

            labels, coeffs = zip(*data)
            self._coeffs = np.array(coeffs, dtype=dtype)

            if register_length is None:  # Dense label
                self._register_length = len(labels[0])
                label_pattern = re.compile(r"^[IXYZ]+$")
                invalid_labels = [label for label in labels if not label_pattern.match(label)]
                if invalid_labels:
                    raise ValueError(f"Invalid labels for dense labels are given: {invalid_labels}")
                self._spin_array = np.array(
                    [
                        [[char == "X", char == "Y", char == "Z"] for char in label]
                        for label in labels
                    ],
                    dtype=np.uint8,
                ).transpose((2, 0, 1))
            else:  # Sparse label
                validate_min("register_length", register_length, 1)
                label_pattern = re.compile(r"^[IXYZ]_\d+(\^\d+)?$")
                invalid_labels = [
                    label
                    for label in labels
                    if not all(label_pattern.match(l) for l in label.split())
                ]
                if invalid_labels:
                    raise ValueError(
                        f"Invalid labels for sparse labels are given: {invalid_labels}"
                    )
                self._register_length = register_length
                self._from_sparse_label(labels)

        # Make immutable
        self._spin_array.flags.writeable = False
        self._coeffs.flags.writeable = False

    def __repr__(self) -> str:
        spin = self.spin
        reg_len = self.register_length
        if len(self) == 1:
            if self._coeffs[0] == 1:  # str
                data_str = f"'{self.to_list()[0][0]}'"
            else:  # tuple
                data_str = repr(self.to_list()[0])
        else:  # list
            data_str = repr(self.to_list())
        return f"SpinOp({data_str}, spin={spin}, register_length={reg_len})"  # TODO truncate

    def __str__(self) -> str:
        if len(self) == 1:
            label, coeff = self.to_list()[0]
            return f"{label} * {coeff}"
        return "  " + "\n+ ".join([f"{label} * {coeff}" for label, coeff in self.to_list()])

    def __len__(self) -> int:
        return len(self._coeffs)

    @property
    def register_length(self):
        return self._register_length

    @property
    def spin(self) -> Fraction:
        """The spin number.

        Returns:
            Spin number
        """
        return Fraction(self._dim - 1, 2)

    @property
    def x(self) -> np.ndarray:
        """A np.ndarray storing the power i of (spin) X operators on the spin system.
        I.e. [0, 4, 2] corresponds to X_2^0 \\otimes X_1^4 \\otimes X_0^2, where X_i acts on the
        i-th spin system in the register.
        """
        return self._spin_array[0]

    @property
    def y(self) -> np.ndarray:
        """A np.ndarray storing the power i of (spin) Y operators on the spin system.
        I.e. [0, 4, 2] corresponds to Y_2^0 \\otimes Y_1^4 \\otimes Y_0^2, where Y_i acts on the
        i-th spin system in the register.
        """
        return self._spin_array[1]

    @property
    def z(self) -> np.ndarray:
        """A np.ndarray storing the power i of (spin) Z operators on the spin system.
        I.e. [0, 4, 2] corresponds to Z_2^0 \\otimes Z_1^4 \\otimes Z_0^2, where Z_i acts on the
        i-th spin system in the register.
        """
        return self._spin_array[2]

    def add(self, other: "SpinOp") -> "SpinOp":
        if not isinstance(other, SpinOp):
            raise TypeError(
                "Unsupported operand type(s) for +: 'SpinOp' and " f"'{type(other).__name__}'"
            )

        if self.register_length != other.register_length:
            raise TypeError("Incompatible register lengths for '+'.")

        if self.spin != other.spin:
            raise TypeError(f"Addition between spin {self.spin} and spin {other.spin} is invalid.")

        return SpinOp(
            (
                np.hstack((self._spin_array, other._spin_array)),
                np.hstack((self._coeffs, other._coeffs)),
            ),
            spin=self.spin,
        )

    def compose(self, other):
        # TODO: implement
        raise NotImplementedError

    def mul(self, other: complex) -> "SpinOp":
        if not isinstance(other, (int, float, complex)):
            raise TypeError(
                f"Unsupported operand type(s) for *: 'SpinOp' and '{type(other).__name__}'"
            )

        return SpinOp((self._spin_array, self._coeffs * other), spin=self.spin)

    def adjoint(self) -> "SpinOp":
        if (self._spin_array.sum(axis=0) > 1).any():
            # TODO: implement this when compose() will be implemented.
            raise NotImplementedError(
                "Adjoint for an operator which have multiple operators for the same register."
            )
        # Note: X, Y, Z are hermitian, therefore the dagger operation on a SpinOperator amounts
        # to simply complex conjugating the coefficient.
        return SpinOp((self._spin_array, self._coeffs.conjugate()), spin=self.spin)

    def reduce(self, atol: Optional[float] = None, rtol: Optional[float] = None) -> "SpinOp":
        if atol is None:
            atol = self.atol
        if rtol is None:
            rtol = self.rtol

        flatten_array, indexes = np.unique(
            np.column_stack(self._spin_array), return_inverse=True, axis=0
        )
        coeff_list = np.zeros(len(self._coeffs), dtype=np.complex128)
        for i, val in zip(indexes, self._coeffs):
            coeff_list[i] += val
        non_zero = [
            i for i, v in enumerate(coeff_list) if not np.isclose(v, 0, atol=atol, rtol=rtol)
        ]
        if not non_zero:
            return SpinOp(
                (
                    np.zeros((3, 1, self.register_length), dtype=np.int8),
                    np.array([0], dtype=np.complex128),
                ),
                spin=self.spin,
            )
        new_array = flatten_array[non_zero].T.reshape((3, len(non_zero), self.register_length))
        new_coeff = coeff_list[non_zero]
        return SpinOp((new_array, new_coeff), spin=self.spin)

    def to_list(self) -> List[Tuple[str, complex]]:
        """Getter for the list which represents `self`

        Returns:
            The list [(label, coeff)]
        """
        coeff_list = self._coeffs.tolist()
        return [(self._generate_label(i), coeff_list[i]) for i in range(len(self))]

    def _generate_label(self, i):
        """Generates the string description of `self`."""
        labels_list = []
        for pos, (n_x, n_y, n_z) in enumerate(self._spin_array[:, i].T):
            rev_pos = self.register_length - pos - 1
            if n_x == n_y == n_z == 0:
                labels_list.append(f"I_{rev_pos}")
                continue
            if n_x >= 1:
                labels_list.append(f"X_{rev_pos}" + (f"^{n_x}" if n_x > 1 else ""))
            if n_y >= 1:
                labels_list.append(f"Y_{rev_pos}" + (f"^{n_y}" if n_y > 1 else ""))
            if n_z >= 1:
                labels_list.append(f"Z_{rev_pos}" + (f"^{n_z}" if n_z > 1 else ""))
        return " ".join(labels_list)

    @lru_cache()
    def to_matrix(self) -> np.ndarray:
        """Convert to dense matrix

        Returns:
            The matrix (numpy.ndarray with dtype=numpy.complex128)
        """
        # TODO: use scipy.sparse.csr_matrix() and add parameter `sparse: bool`.
        x_mat = np.fromfunction(
            lambda i, j: np.where(
                np.abs(i - j) == 1,
                np.sqrt((self._dim + 1) * (i + j + 1) / 2 - (i + 1) * (j + 1)) / 2,
                0,
            ),
            (self._dim, self._dim),
            dtype=np.complex128,
        )
        y_mat = np.fromfunction(
            lambda i, j: np.where(
                np.abs(i - j) == 1,
                1j * (i - j) * np.sqrt((self._dim + 1) * (i + j + 1) / 2 - (i + 1) * (j + 1)) / 2,
                0,
            ),
            (self._dim, self._dim),
            dtype=np.complex128,
        )
        z_mat = np.fromfunction(
            lambda i, j: np.where(i == j, (self._dim - 2 * i - 1) / 2, 0),
            (self._dim, self._dim),
            dtype=np.complex128,
        )

        tensorall = partial(reduce, np.kron)

        mat = sum(
            self._coeffs[i]
            * tensorall(
                np.linalg.matrix_power(x_mat, x)
                @ np.linalg.matrix_power(y_mat, y)
                @ np.linalg.matrix_power(z_mat, z)
                for x, y, z in self._spin_array[:, i].T
            )
            for i in range(len(self))
        )
        mat = cast(np.ndarray, mat)
        mat.flags.writeable = False
        return mat.view()

    def _from_sparse_label(self, labels):
        xyz_dict = {"X": 0, "Y": 1, "Z": 2}

        # 3-dimensional ndarray (XYZ, terms, register)
        self._spin_array = np.zeros((3, len(labels), self.register_length), dtype=np.uint8)
        for term, label in enumerate(labels):
            for split_label in label.split():
                xyz, nums = split_label.split("_", 1)

                if xyz not in xyz_dict:
                    continue

                xyz_num = xyz_dict[xyz]
                index, power = map(int, nums.split("^", 1)) if "^" in nums else (int(nums), 1)
                if index >= self.register_length:
                    raise ValueError(
                        f"Index {index} must be smaller than register_length {self.register_length}"
                    )
                register = self.register_length - index - 1
                # Check the order of X, Y, and Z whether it has been already assigned.
                if self._spin_array[range(xyz_num + 1, 3), term, register].any():
                    raise ValueError(f"Label must be in XYZ order, but {label}.")
                # same label is not assigned.
                if self._spin_array[xyz_num, term, register]:
                    raise ValueError("Duplicate label.")

                self._spin_array[xyz_num, term, register] = power

    @staticmethod
    def _flatten_ladder_ops(data):
        """Convert `+` to `X + 1j Y` and `-` to `X - 1j Y` with the distributive law"""
        new_data = []
        for label, coeff in data:
            plus_indices = [i for i, char in enumerate(label) if char == "+"]
            minus_indices = [i for i, char in enumerate(label) if char == "-"]
            len_plus = len(plus_indices)
            len_minus = len(minus_indices)
            pm_indices = plus_indices + minus_indices
            label_list = list(label)
            for indices in product(["X", "Y"], repeat=len_plus + len_minus):
                for i, index in enumerate(indices):
                    label_list[pm_indices[i]] = index
                # The phase is determined by the number of Y in + and - respectively. For example,
                # S_+ otimes S_- = (X + i Y) otimes (X - i Y)
                # = i^{0-0} XX + i^{1-0} YX + i^{0-1} XY + i^{1-1} YY
                # = XX + i YX - i XY + YY
                phase = indices[:len_plus].count("Y") - indices[len_plus:].count("Y")
                new_data.append(("".join(label_list), coeff * 1j ** phase))

        return new_data

    @staticmethod
    def _flatten_raising_lowering_ops(data, register_length):
        """Convert +_i -_i to X_i^2 + Y_i^2 + Z_i"""
        new_data = []
        for label, coeff in data:
            positions = []
            indices = []
            label_list = label.split()
            for i in range(register_length):
                if f"+_{i}" in label_list and f"-_{i}" in label_list:
                    plus_pos = label_list.index(f"+_{i}")
                    minus_pos = label_list.index(f"-_{i}")
                    if minus_pos - plus_pos == 1:
                        positions.append(plus_pos)
                        indices.append(i)
            for ops in product(*([f"X_{i}^2", f"Y_{i}^2", f"Z_{i}"] for i in indices)):
                label_list = label.split()
                for pos, op in zip(positions, ops):
                    label_list[pos] = op
                for pos, op in zip(positions, ops):
                    label_list.pop(pos+1)
                new_data.append((" ".join(label_list), coeff))
        return new_data<|MERGE_RESOLUTION|>--- conflicted
+++ resolved
@@ -31,13 +31,8 @@
 from .second_quantized_op import SecondQuantizedOp
 
 
-<<<<<<< HEAD
-class SpinOp(ParticleOp):
+class SpinOp(SecondQuantizedOp):
     """XYZ-ordered Spin operators.
-=======
-class SpinOp(SecondQuantizedOp):
-    """Spin type operators. A class for products and powers of XYZ-ordered Spin operators.
->>>>>>> f161ae83
 
     **Label**
 
