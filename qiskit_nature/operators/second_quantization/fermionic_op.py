# This code is part of Qiskit.
#
# (C) Copyright IBM 2021, 2022.
#
# This code is licensed under the Apache License, Version 2.0. You may
# obtain a copy of this license in the LICENSE.txt file in the root directory
# of this source tree or at http://www.apache.org/licenses/LICENSE-2.0.
#
# Any modifications or derivative works of this code must retain this
# copyright notice, and modified files need to carry a notice indicating
# that they have been altered from the originals.

"""The Fermionic-particle Operator."""

from __future__ import annotations

import re
import warnings
<<<<<<< HEAD
from collections.abc import Iterator
=======
from collections import defaultdict
from collections.abc import Iterable, Iterator, Sequence
>>>>>>> 3a44a342
from itertools import product
from typing import Optional, Union, cast

import numpy as np
from scipy.sparse import csc_matrix
from qiskit_nature.deprecation import deprecate_function
from qiskit_nature.operators.second_quantization.second_quantized_op import SecondQuantizedOp


_ZERO_LABELS = {
    ("+", "+"),
    ("+", "N"),
    ("-", "-"),
    ("-", "E"),
    ("N", "E"),
    ("E", "+"),
    ("N", "-"),
    ("E", "N"),
}
_MAPPING = {
    ("I", "I"): "I",
    ("I", "+"): "+",
    ("I", "-"): "-",
    ("I", "N"): "N",
    ("I", "E"): "E",
    ("+", "I"): "+",
    ("+", "-"): "N",
    ("+", "E"): "+",
    ("-", "I"): "-",
    ("-", "+"): "E",
    ("-", "N"): "-",
    ("N", "I"): "N",
    ("N", "+"): "+",
    ("N", "N"): "N",
    ("E", "I"): "E",
    ("E", "-"): "-",
    ("E", "E"): "E",
}


class FermionicOp(SecondQuantizedOp):
    r"""
    N-mode Fermionic operator.

    **Label**

    Allowed characters for the label are `I`, `-`, `+`, `N`, and, `E`.

    .. list-table::
        :header-rows: 1

        * - Label
          - Mathematical Representation
          - Meaning
        * - `I`
          - :math:`I`
          - Identity operator
        * - `-`
          - :math:`c`
          - Annihilation operator
        * - `+`
          - :math:`c^\dagger`
          - Creation operator
        * - `N`
          - :math:`n = c^\dagger c`
          - Number operator
        * - `E`
          - :math:`I - n = c c^\dagger`
          - Hole number

    There are two types of label modes for this class.
    The label mode is automatically detected by the presence of underscore `_`.

    1. Dense Label

    Dense labels are strings with allowed characters above.
    This is similar to Qiskit's string-based representation of qubit operators.
    For example,

    .. code-block:: python

        "+"
        "II++N-IE"

    are possible labels.

    2. Sparse Label

    When the parameter `register_length` is passed to :meth:`~FermionicOp.__init__`,
    label is assumed to be a sparse label.
    A sparse label is a string consisting of a space-separated list of words.
    Each word must look like :code:`[+-INE]_<index>`, where the :code:`<index>`
    is a non-negative integer representing the index of the fermionic mode.
    For example,

    .. code-block:: python

        "+_0"
        "-_2"
        "+_0 -_1 +_4 +_10"

    are possible labels.

    As a programmatic approach, you can input a list of tuples as the labels,
    too. Thus, a FermionicOp can be initialized using a list of tuples of the
    form, `(action, index)`. `action` is a string where `-` denotes an
    annihilation and `+` a creation operation. The `index` is also an integer
    denoting the fermionic mode.
    The following labels are equivalent to the example given for sparse labels
    above:

    .. code-block:: python

        [("+", 0)]
        [("-", 2)]
        [("+", 0), ("-", 1), ("+", 4), ("+", 10)]

    **Initialization**

    The FermionicOp can be initialized in several ways:

        `FermionicOp(label)`
          A label consists of the permitted characters listed above.

        `FermionicOp(tuple)`
          Valid tuples are of the form `(label, coeff)`. `coeff` can be either `int`, `float`,
          or `complex`.

        `FermionicOp(list)`
          The list must be a list of valid tuples as explained above.

    **Output of str and repr**

    By default, the output of str and repr is truncated.
    You can change the number of characters with `set_truncation`.
    If you pass 0 to `set_truncation`, truncation is disabled and the full output will be printed.

    Example:

    .. jupyter-execute::

      from qiskit_nature.operators.second_quantization import FermionicOp

      print("truncated str output")
      print(sum(FermionicOp("I", display_format="sparse") for _ in range(25)))

      FermionicOp.set_truncation(0)
      print("not truncated str output")
      print(sum(FermionicOp("I", display_format="sparse") for _ in range(25)))


    **Algebra**

    This class supports the following basic arithmetic operations: addition, subtraction, scalar
    multiplication, operator multiplication, and adjoint.
    For example,

    Addition

    .. jupyter-execute::

      0.5 * FermionicOp("I+", display_format="dense") + FermionicOp("+I", display_format="dense")

    Sum

    .. jupyter-execute::

      0.25 * sum(FermionicOp(label, display_format="sparse") for label in ['+_0', '-_1', 'N_2'])

    Operator multiplication

    .. jupyter-execute::

      print(FermionicOp("+-", display_format="dense") @ FermionicOp("E+", display_format="dense"))

    Dagger

    .. jupyter-execute::

      ~FermionicOp("+", display_format="dense")

    In principle, you can also add :class:`FermionicOp` and integers, but the only valid case is the
    addition of `0 + FermionicOp`. This makes the `sum` operation from the example above possible
    and it is useful in the following scenario:

    .. code-block:: python

        fermion = 0
        for i in some_iterable:
            some processing
            fermion += FermionicOp(somedata)

    **Iteration**

    FermionicOps are iterable. Iterating a FermionicOp yields (term, coefficient) pairs
    describing the terms contained in the operator. Each term is a list of tuples of the
    form (action, index), where the action is either "+" or "-" and the index is the integer
    index of the factor in the term.
    """
    # Warn only once
    _display_format_warn = True

    _truncate = 200

    def __init__(
        self,
        data: Union[
            str,
            tuple[str, complex],
            list[tuple[str, complex]],
            list[tuple[str, float]],
            Sequence[tuple[Iterable[tuple[str, int]], complex]],
        ],
        register_length: Optional[int] = None,
        display_format: Optional[str] = None,
    ):
        """
        Args:
            data: Input data for FermionicOp. The allowed data is label str,
                  tuple (label, coeff), or list [(label, coeff)].
            register_length: positive integer that represents the length of registers.
            display_format: If sparse, the label is represented sparsely during output.
                            if dense, the label is represented densely during output. (default: dense)

        Raises:
            ValueError: given data is invalid value.
            TypeError: given data has invalid type.
        """
        if display_format is None:
            display_format = "dense"
            if FermionicOp._display_format_warn:
                FermionicOp._display_format_warn = False
                warnings.warn(
                    "The default value for `display_format` will be changed from 'dense' "
                    "to 'sparse' in version 0.3.0. Once that happens, you must specify "
                    "display_format='dense' directly.",
                    stacklevel=2,
                )

        self.display_format = display_format

        self._data: list[tuple[tuple[tuple[str, int], ...], complex]]

        if (
            isinstance(data, list)
            and isinstance(data[0], tuple)
            and isinstance(data[0][0], Iterable)
            and not isinstance(data[0][0], str)
        ):
            self._data = [
                (tuple(cast("Iterable[tuple[str, int]]", term)), coeff) for term, coeff in data
            ]
        else:
            if not isinstance(data, (tuple, list, str)):
                raise TypeError(f"Type of data must be str, tuple, or list, not {type(data)}.")

            if isinstance(data, str):
                data = [(data, complex(1))]

            elif isinstance(data, tuple):
                if not isinstance(data[0], str) or not isinstance(data[1], (int, float, complex)):
                    raise TypeError(
                        f"Data tuple must be (str, number), not ({type(data[0])}, {type(data[1])})."
                    )
                data = [(data[0], complex(data[1]))]

            else:
                if (
                    not isinstance(data[0][0], list)
                    and not isinstance(data[0][0], str)
                    or not isinstance(data[0][1], (int, float, complex))
                ):
                    raise TypeError(
                        "Data list must be [(str, number)] or [([(int, int)], number)]."
                    )

            data = cast("list[tuple[str, complex]]", data)
            # dense label
            if all("_" not in label for label, _ in data):
                self._data = [
                    (
                        tuple(self._substituted_label([(c, int(i)) for i, c in enumerate(label)])),
                        complex(coeff),
                    )
                    for label, coeff in data
                ]
                # sparse label
                if register_length is None:
                    register_length = max(len(label) for label, _ in data)
            else:
                self._data = [
                    (
                        tuple(self._substituted_label([(c[0], int(c[2:])) for c in label.split()])),
                        complex(coeff),
                    )
                    for label, coeff in data
                ]

        if register_length is None:
            self._register_length = (
                max(max((index for _, index in l), default=0) for l, _ in self._data) + 1
            )
        else:
            self._register_length = register_length

    def _substituted_label(self, label) -> Iterator[tuple[str, int]]:
        for c, index in label:
            if c == "+":
                yield "+", index
            elif c == "-":
                yield "-", index
            elif c == "N":
                yield "+", index
                yield "-", index
            elif c == "E":
                yield "-", index
                yield "+", index
            elif c == "I":
                continue
            else:
                raise ValueError(f"Invalid label {c}_{index} is given.")

    def __repr__(self) -> str:
        data = self.to_list()
        if len(self) == 1:
            if data[0][1] == 1:
                data_str = f"'{data[0][0]}'"
            data_str = f"'{data[0]}'"
        data_str = f"{data}"

        if FermionicOp._truncate and len(data_str) > FermionicOp._truncate:
            data_str = data_str[0 : FermionicOp._truncate - 5] + "..." + data_str[-2:]
        return (
            "FermionicOp("
            f"{data_str}, "
            f"register_length={self.register_length}, "
            f"display_format='{self.display_format}'"
            ")"
        )

    def terms(self) -> Iterator[tuple[list[tuple[str, int]], complex]]:
        """Iterate through operator terms."""
        return iter(self._data)

    @classmethod
    def set_truncation(cls, val: int) -> None:
        """Set the max number of characters to display before truncation.
        Args:
            val: the number of characters.

        .. note::
            Truncation will be disabled if the truncation value is set to 0.
        """
        cls._truncate = int(val)

    def __str__(self) -> str:
        """Sets the representation of `self` in the console."""

        if len(self) == 1:
            label, coeff = self.to_list()[0]
            if label:
                return f"{coeff} * ({label})"
            else:
                return f"{coeff}"
        pre = (
            "Fermionic Operator\n"
            f"register length={self.register_length}, number terms={len(self)}\n"
        )
        ret = "  " + "\n+ ".join(
            [f"{coeff} * ( {label} )" if label else f"{coeff}" for label, coeff in self.to_list()]
        )
        if FermionicOp._truncate and len(ret) > FermionicOp._truncate:
            ret = ret[0 : FermionicOp._truncate - 4] + " ..."
        return pre + ret

    def __len__(self):
        return len(self._data)

    @property
    def register_length(self) -> int:
        """Gets the register length."""
        return self._register_length

    def mul(self, other: complex) -> FermionicOp:
        if not isinstance(other, (int, float, complex)):
            raise TypeError(
                f"Unsupported operand type(s) for *: 'FermionicOp' and '{type(other).__name__}'"
            )
        return FermionicOp(
            [(label, coeff * other) for label, coeff in self._data],
            register_length=self.register_length,
            display_format=self.display_format,
        )

    def compose(self, other: FermionicOp) -> FermionicOp:
        if not isinstance(other, FermionicOp):
            raise TypeError(
                f"Unsupported operand type(s) for *: 'FermionicOp' and '{type(other).__name__}'"
            )

        new_data = list(
            filter(
                lambda x: x[1] != 0,
                (
                    (label1 + label2, cf1 * cf2)
                    for label2, cf2 in other._data
                    for label1, cf1 in self._data
                ),
            )
        )
        register_length = max(self.register_length, other.register_length)
        display_format = (
            "sparse"
            if self.display_format == "sparse" or other.display_format == "sparse"
            else "dense"
        )
        if not new_data:
            return FermionicOp(("", 0), register_length, display_format)
        return FermionicOp(new_data, register_length, display_format)

    def add(self, other: FermionicOp) -> FermionicOp:
        if not isinstance(other, FermionicOp):
            raise TypeError(
                f"Unsupported operand type(s) for +: 'FermionicOp' and '{type(other).__name__}'"
            )

        return FermionicOp(
            self._data + other._data,
            max(self.register_length, other.register_length),
            self.display_format or other.display_format,
        )

    # pylint: disable=arguments-differ
    def to_list(
        self,
        display_format: Optional[str] = None,
    ) -> list[tuple[str, complex]]:
        """Returns the operators internal contents in list-format.

        Args:
            display_format: when specified this will overwrite ``self.display_format``. Can
                be either 'dense' or 'sparse'. See the class documentation for more details.

        Returns:
            A list of tuples consisting of the dense label and corresponding coefficient.

        Raises:
            ValueError: if the given format is invalid.
        """
        if display_format is not None:
            display_format = display_format.lower()
            if display_format not in {"sparse", "dense"}:
                raise ValueError(
                    f"Invalid `display_format` {display_format} is given."
                    "`display_format` must be 'dense' or 'sparse'."
                )
        else:
            display_format = self.display_format
        if display_format == "sparse":
            return [
                (" ".join(f"{char}_{index}" for char, index in label_list), coeff)
                for label_list, coeff in self._data
            ]
        return self._to_dense_label_data()

    def to_matrix(self, sparse: Optional[bool] = True) -> Union[csc_matrix, np.ndarray]:
        """Convert to a matrix representation over the full fermionic Fock space in occupation number
        basis. The basis states are ordered in increasing bitstring order as 0000, 0001, ..., 1111.

        Args:
            sparse: If true, the matrix is returned as a sparse csc_matrix, else it is returned as a
            dense numpy array.

        Returns:
            The matrix of the operator in the Fock basis (scipy.sparse.csc_matrix or numpy.ndarray
            with dtype=numpy.complex128)
        """

        csc_data, csc_col, csc_row = [], [], []

        dimension = 1 << self.register_length

        # loop over all columns of the matrix
        for col_idx in range(dimension):
            initial_occupations = [occ == "1" for occ in f"{col_idx:0{self.register_length}b}"]
            # loop over the terms in the operator data
            for opstring, prefactor in self.simplify()._data:
                # check if op string is the identity
                if not opstring:
                    csc_data.append(prefactor)
                    csc_row.append(col_idx)
                    csc_col.append(col_idx)
                else:
                    occupations = initial_occupations.copy()
                    sign = 1
                    mapped_to_zero = False

                    # apply terms sequentially to the current basis state
                    for char, index in reversed(opstring):
                        occ = occupations[index]
                        if (char[0] == "+") == occ:
                            # Applying the creation operator on an occupied state maps to zero. So
                            # does applying the annihilation operator on an unoccupied state.
                            mapped_to_zero = True
                            break
                        sign *= (-1) ** sum(occupations[:index])
                        occupations[index] = not occ

                    # add data point to matrix in the correct row
                    if not mapped_to_zero:
                        row_idx = sum(int(occ) << idx for idx, occ in enumerate(occupations[::-1]))
                        csc_data.append(sign * prefactor)
                        csc_row.append(row_idx)
                        csc_col.append(col_idx)

        sparse_mat = csc_matrix(
            (csc_data, (csc_row, csc_col)),
            shape=(dimension, dimension),
            dtype=complex,
        )

        if sparse:
            return sparse_mat
        else:
            return sparse_mat.toarray()

    def adjoint(self) -> FermionicOp:
        return FermionicOp(
            [
                (
                    tuple(("+" if c == "-" else "-", i) for c, i in reversed(label)),
                    coeff.conjugate(),
                )
                for label, coeff in self._data
            ],
            register_length=self.register_length,
            display_format=self.display_format,
        )

    @deprecate_function(
        "0.4.0",
        additional_msg="Instead, use `simplify` and optionally `normal_ordered`.",
    )
    def reduce(self, atol: Optional[float] = None, rtol: Optional[float] = None) -> FermionicOp:
        """Reduce the operator.

        This method is deprecated. It is equivalent to `normal_ordered` followed by `simplify`.
        """
        if atol is None:
            atol = self.atol
        if rtol is None:
            rtol = self.rtol

        labels, coeffs = zip(*self.normal_ordered()._to_dense_label_data())
        label_list, indices = np.unique(labels, return_inverse=True, axis=0)
        coeff_list = np.zeros(len(coeffs), dtype=np.complex128)
        for i, val in zip(indices, coeffs):
            coeff_list[i] += val
        non_zero = [
            i for i, v in enumerate(coeff_list) if not np.isclose(v, 0, atol=atol, rtol=rtol)
        ]
        if not non_zero:
            return FermionicOp(("", 0), self.register_length, display_format=self.display_format)
        return FermionicOp(
            list(zip(label_list[non_zero].tolist(), coeff_list[non_zero])),
            display_format=self.display_format,
        )

    def simplify(self, atol: Optional[float] = None) -> FermionicOp:
        """Simplify the operator.

        Merges terms with same labels and eliminates terms with coefficients close to 0.
        Returns a new operator (the original operator is not modified).

        Args:
            atol: Absolute tolerance for checking if coefficients are zero (Default: 1e-8).

        Returns:
            The simplified operator.
        """
        if atol is None:
            atol = self.atol

        data = defaultdict(float)  # type: dict[tuple[tuple[str, int], ...], complex]
        for label, coeff in self._data:
            data[label] += coeff
        terms = [
            (label, coeff) for label, coeff in data.items() if not np.isclose(coeff, 0.0, atol=atol)
        ]
        return FermionicOp(terms, display_format=self.display_format)

    @property
    def display_format(self):
        """Return the display format"""
        return self._display_format

    @display_format.setter
    def display_format(self, display_format: str):
        """Set the display format of labels.

        Args:
            display_format: display format for labels. "sparse" or "dense" is available.

        Raises:
            ValueError: invalid mode is given
        """
        display_format = display_format.lower()
        if display_format not in {"sparse", "dense"}:
            raise ValueError(
                f"Invalid `display_format` {display_format} is given."
                "`display_format` must be 'dense' or 'sparse'."
            )
        self._display_format = display_format

    def _to_dense_label_data(self) -> list[tuple[str, complex]]:
        dense_label_data = []
        for label, coeff in self._data:
            label_list = ["I"] * self.register_length
            for char, index in label:
                if (label_list[index], char) in _ZERO_LABELS:
                    break
                label_list[index] = _MAPPING[(label_list[index], char)]
                if index != self.register_length and char in {"+", "-"}:
                    exchange_label = label_list[index + 1 :]
                    num_exchange = exchange_label.count("+") + exchange_label.count("-")
                    coeff *= -1 if num_exchange % 2 else 1
            else:
                dense_label_data.append(("".join(label_list), coeff))
        if not dense_label_data:
            return [("I" * self.register_length, 0j)]
        return dense_label_data

    @deprecate_function(
        "0.4.0",
        additional_msg="Instead, use `normal_ordered`.",
    )
    def to_normal_order(self) -> FermionicOp:
        """Convert to the equivalent operator with normal order.
        The returned operator is a sparse label mode.

        .. note::

            This method implements the transformation of an operator to the normal ordered operator.
            The transformation is calculated by considering all commutation relations between the
            operators. For example, for the case :math:`\\colon c_0 c_0^\\dagger\\colon`
            where :math:`c_0` is an annihilation operator,
            this method returns :math:`1 - c_0^\\dagger c_0` due to commutation relations.
            See the reference: https://en.wikipedia.org/wiki/Normal_order#Multiple_fermions.

        """
        temp_display_label = self.display_format
        self.display_format = "dense"
        ret = 0

        for label, coeff in self.to_list():
            splits = label.split("E")

            for inter_ops in product("IN", repeat=len(splits) - 1):
                label = splits[0]
                label += "".join(link + next_base for link, next_base in zip(inter_ops, splits[1:]))

                pluses = [it.start() for it in re.finditer(r"\+|N", label)]
                minuses = [it.start() for it in re.finditer(r"-|N", label)]

                count = sum(1 for plus in pluses for minus in minuses if plus > minus)
                sign_swap = (-1) ** count
                sign_n = (-1) ** inter_ops.count("N")
                new_coeff = coeff * sign_n * sign_swap

                ret += new_coeff * FermionicOp(
                    " ".join([f"+_{i}" for i in pluses] + [f"-_{i}" for i in minuses]),
                    self.register_length,
                    "sparse",
                )

        self.display_format = temp_display_label

        if isinstance(ret, FermionicOp):
            return ret
        return FermionicOp(("", 0), self.register_length, "sparse")

    def normal_ordered(self) -> FermionicOp:
        """Convert to the equivalent operator with normal order.

        Returns a new operator (the original operator is not modified).
        The returned operator is in sparse label mode.

        .. note::

            This method implements the transformation of an operator to the normal ordered operator.
            The transformation is calculated by considering all commutation relations between the
            operators. For example, for the case :math:`\\colon c_0 c_0^\\dagger\\colon`
            where :math:`c_0` is an annihilation operator,
            this method returns :math:`1 - c_0^\\dagger c_0` due to commutation relations.
            See the reference: https://en.wikipedia.org/wiki/Normal_order#Multiple_fermions.

        Returns:
            The normal ordered operator.
        """
        temp_display_label = self.display_format
        self.display_format = "dense"
        ret = 0

        for label, coeff in self.to_list():
            splits = label.split("E")

            for inter_ops in product("IN", repeat=len(splits) - 1):
                label = splits[0]
                label += "".join(link + next_base for link, next_base in zip(inter_ops, splits[1:]))

                pluses = [it.start() for it in re.finditer(r"\+|N", label)]
                minuses = [it.start() for it in re.finditer(r"-|N", label)]

                count = sum(1 for plus in pluses for minus in minuses if plus > minus)
                sign_swap = (-1) ** count
                sign_n = (-1) ** inter_ops.count("N")
                new_coeff = coeff * sign_n * sign_swap

                ret += new_coeff * FermionicOp(
                    " ".join([f"+_{i}" for i in pluses] + [f"-_{i}" for i in minuses]),
                    self.register_length,
                    "sparse",
                )

        self.display_format = temp_display_label

        if isinstance(ret, FermionicOp):
            return ret.simplify()
        return FermionicOp(("", 0), self.register_length, "sparse")

    @classmethod
    def zero(cls, register_length: int) -> FermionicOp:
        """Constructs a zero-operator.

        Args:
            register_length: the length of the operator.

        Returns:
            The zero-operator of the given length.
        """
        return FermionicOp(("", 0.0), register_length=register_length, display_format="sparse")

    @classmethod
    def one(cls, register_length: int) -> FermionicOp:
        """Constructs a unity-operator.

        Args:
            register_length: the length of the operator.

        Returns:
            The unity-operator of the given length.
        """
        return FermionicOp(("", 1.0), register_length=register_length, display_format="sparse")<|MERGE_RESOLUTION|>--- conflicted
+++ resolved
@@ -16,12 +16,8 @@
 
 import re
 import warnings
-<<<<<<< HEAD
-from collections.abc import Iterator
-=======
 from collections import defaultdict
 from collections.abc import Iterable, Iterator, Sequence
->>>>>>> 3a44a342
 from itertools import product
 from typing import Optional, Union, cast
 
@@ -362,7 +358,7 @@
             ")"
         )
 
-    def terms(self) -> Iterator[tuple[list[tuple[str, int]], complex]]:
+    def terms(self) -> Iterator[tuple[tuple[tuple[str, int], ...], complex]]:
         """Iterate through operator terms."""
         return iter(self._data)
 
