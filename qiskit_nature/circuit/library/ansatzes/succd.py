# This code is part of Qiskit.
#
# (C) Copyright IBM 2021, 2022.
#
# This code is licensed under the Apache License, Version 2.0. You may
# obtain a copy of this license in the LICENSE.txt file in the root directory
# of this source tree or at http://www.apache.org/licenses/LICENSE-2.0.
#
# Any modifications or derivative works of this code must retain this
# copyright notice, and modified files need to carry a notice indicating
# that they have been altered from the originals.
"""
The SUCCD Ansatz.
"""

from typing import List, Optional, Tuple, Sequence, Dict

import itertools
import logging

from qiskit.circuit import QuantumCircuit
from qiskit_nature import QiskitNatureError
from qiskit_nature.converters.second_quantization import QubitConverter

from qiskit_nature.circuit.library.ansatzes.ucc import UCC
from qiskit_nature.circuit.library.ansatzes.utils.fermionic_excitation_generator import (
    generate_fermionic_excitations,
    get_alpha_excitations,
<<<<<<< HEAD
    get_beta_excitations,
=======
    get_beta_excitations
>>>>>>> 962dea54
)
from qiskit_nature.operators.second_quantization import FermionicOp

logger = logging.getLogger(__name__)


# TODO: figure out how to implement `succ_full`: a variant of this class, which does include also
# the symmetrically mirrored double excitations, but assigns the same circuit parameter to them.


class SUCCD(UCC):
    """The SUCCD Ansatz.
    The SUCCD Ansatz (by default) only contains double excitations. Furthermore, it only considers
    the set of excitations which is symmetrically invariant with respect to spin-flips of both
    particles. For more information see also [1].
    Note, that this Ansatz can only work for singlet-spin systems. Therefore, the number of alpha
    and beta electrons must be equal.
    This is a convenience subclass of the UCC Ansatz. For more information refer to :class:`UCC`.
    References:
        [1] https://arxiv.org/abs/1911.10864
    """

    def __init__(
        self,
        qubit_converter: Optional[QubitConverter] = None,
        num_particles: Optional[Tuple[int, int]] = None,
        num_spin_orbitals: Optional[int] = None,
        reps: int = 1,
        initial_state: Optional[QuantumCircuit] = None,
        include_singles: Tuple[bool, bool] = (False, False),
        generalized: bool = False,
        full: bool = False,
    ):
        """
        Args:
            qubit_converter: the QubitConverter instance which takes care of mapping a
                :class:`~.SecondQuantizedOp` to a :class:`PauliSumOp` as well as performing all
                configured symmetry reductions on it.
            num_particles: the tuple of the number of alpha- and beta-spin particles.
            num_spin_orbitals: the number of spin orbitals.
            reps: The number of times to repeat the evolved operators.
            initial_state: A `QuantumCircuit` object to prepend to the circuit.
            include_singles: enables the inclusion of single excitations per spin species.
            generalized: boolean flag whether or not to use generalized excitations, which ignore
                the occupation of the spin orbitals. As such, the set of generalized excitations is
                only determined from the number of spin orbitals and independent from the number of
                particles.
            full: boolean flag whether or not to use SUCC_full ansatz, which is a variant of SUCCD
                ansatz that including also the symmetrically mirrored double excitations, but
                assigns the same circuit parameter to them.
        Raises:
            QiskitNatureError: if the number of alpha and beta electrons is not equal.
        """
        self._validate_num_particles(num_particles)
        self._include_singles = include_singles
        self._full = full
        super().__init__(
            qubit_converter=qubit_converter,
            num_particles=num_particles,
            num_spin_orbitals=num_spin_orbitals,
            excitations=self.generate_excitations,
            alpha_spin=True,
            beta_spin=True,
            max_spin_excitation=None,
            generalized=generalized,
            reps=reps,
            initial_state=initial_state,
        )

    @property
    def include_singles(self) -> Tuple[bool, bool]:
        """Whether to include single excitations."""
        return self._include_singles

    @include_singles.setter
    def include_singles(self, include_singles: Tuple[bool, bool]) -> None:
        """Sets whether to include single excitations."""
        self._include_singles = include_singles

    @property
    def full(self) -> bool:
        """Whether use SUCC_full"""
        return self._full

    @full.setter
    def full(self, full: bool) -> None:
        """Sets whether to use SUCC_full."""
        self._full = full

    @property
    def excitation_list(self) -> List[Tuple[Tuple[int, ...], Tuple[int, ...]]]:
        """The excitation list that SUCC is using, in the required format."""
        return self.generate_excitations(
            self.num_spin_orbitals,
            self.num_particles,
        )

    def generate_excitations(
        self, num_spin_orbitals: int, num_particles: Tuple[int, int]
    ) -> List[Tuple[Tuple[int, ...], Tuple[int, ...]]]:
        """Generates the excitations for the SUCCD Ansatz.
        Args:
            num_spin_orbitals: the number of spin orbitals.
<<<<<<< HEAD
            num_particles: the number of alpha and beta electrons. Note, these must be identical
=======
            num_particles: the number of alpha and beta electrons. Note, these must be identical 
>>>>>>> 962dea54
            for this class.
        Raises:
            QiskitNatureError: if the number of alpha and beta electrons is not equal.
        Returns:
<<<<<<< HEAD
            The list of excitations encoded as tuples of tuples. Each tuple in the list is a pair
            of tuples. The first tuple contains the occupied spin orbital indices whereas the
=======
            The list of excitations encoded as tuples of tuples. Each tuple in the list is a pair 
            of tuples. The first tuple contains the occupied spin orbital indices whereas the 
>>>>>>> 962dea54
            second one contains the indices of the unoccupied spin orbitals.
        """
        self._validate_num_particles(num_particles)

        excitations: List[Tuple[Tuple[int, ...], Tuple[int, ...]]] = []

        excitations.extend(
            generate_fermionic_excitations(
                1,
                num_spin_orbitals,
                num_particles,
                alpha_spin=self.include_singles[0],
                beta_spin=self.include_singles[1],
            )
        )
        num_electrons = num_particles[0]
        beta_index_shift = num_spin_orbitals // 2
<<<<<<< HEAD

        # generate alpha-spin orbital indices for occupied and unoccupied ones
        alpha_excitations = get_alpha_excitations(
            num_electrons, num_spin_orbitals, self._generalized
        )
        logger.debug("Generated list of single alpha excitations: %s", alpha_excitations)

        if self._full is False:
=======
        
        # generate alpha-spin orbital indices for occupied and unoccupied ones
        alpha_excitations = get_alpha_excitations(
                num_electrons, num_spin_orbitals, self._generalized
            )
        logger.debug("Generated list of single alpha excitations: %s", alpha_excitations)
>>>>>>> 962dea54

        if self._full is False:
            
            # Find all possible double excitations constructed from the list of single excitations.
<<<<<<< HEAD
            # Note, that we use `combinations_with_replacement` here, in order to also get those
            # double excitations which excite from the same occupied level twice. We will need
=======
            # Note, that we use `combinations_with_replacement` here, in order to also get those 
            # double excitations which excite from the same occupied level twice. We will need 
>>>>>>> 962dea54
            # those in the following post-processing step.
            pool = itertools.combinations_with_replacement(alpha_excitations, 2)

            for exc in pool:
                # find the two excitations (Note: SUCCD only works for double excitations!)
                alpha_exc, second_exc = exc[0], exc[1]
                # shift the second excitation into the beta-spin orbital index range
                beta_exc = (
                    second_exc[0] + beta_index_shift,
                    second_exc[1] + beta_index_shift,
                )
                # add the excitation tuple
                occ: Tuple[int, ...]
                unocc: Tuple[int, ...]
                occ, unocc = zip(alpha_exc, beta_exc)
                exc_tuple = (occ, unocc)
                excitations.append(exc_tuple)
                logger.debug("Added the excitation: %s", exc_tuple)

        if self._full:
<<<<<<< HEAD

=======
            
>>>>>>> 962dea54
            beta_excitations = get_beta_excitations(
                num_electrons, num_spin_orbitals, self._generalized
            )
            logger.debug("Generated list of single beta excitations: %s", beta_excitations)
            # Find all possible double excitations constructed from the list of single excitations.
            # Note, that we use `product` here, in order to also get those double
            # excitations form an alpha excitation and a beta excitation. We will need those in the
            # following post-processing step.
            pool = itertools.product(alpha_excitations, beta_excitations)
            for exc in pool:
                # find the two excitations (Note: SUCCD only works for double excitations!)
                alpha_exc, second_exc = exc[0], exc[1]
                # shift the second excitation into the beta-spin orbital index range
                beta_exc = (
                    second_exc[0],
                    second_exc[1],
                )
                # add the excitation tuple
<<<<<<< HEAD
=======
                occ: Tuple[int, ...]
                unocc: Tuple[int, ...]
>>>>>>> 962dea54
                occ, unocc = zip(alpha_exc, beta_exc)
                exc_tuple = (occ, unocc)
                excitations.append(exc_tuple)
                logger.debug("Added the excitation: %s", exc_tuple)

        return excitations

    def _validate_num_particles(self, num_particles):
        try:
            assert num_particles[0] == num_particles[1]
        except AssertionError as exc:
            raise QiskitNatureError(
                "The SUCCD Ansatz only works for singlet-spin systems. However, you specified "
                "differing numbers of alpha and beta electrons:",
                str(num_particles),
            ) from exc
            
    
    def _build_fermionic_excitation_ops(self, excitations: Sequence) -> List[FermionicOp]:
        """Builds all possible excitation operators with the given number of excitations for the
        specified number of particles distributed in the number of orbitals.
        Args:
            excitations: the list of excitations.
        Returns:
            The list of excitation operators in the second quantized formalism.
        """
        operators = []
<<<<<<< HEAD
        excitations_dictionary: Dict[str, List[Tuple[Tuple[int, ...], Tuple[int, ...]]]] = {}
        # Reform the excitations list to a dictionary. Each items in the dictionary
        # corresponds to a parameter.
        for exc in excitations:
            exc_level = (
                str(exc[0][0])
                + str(exc[0][1])
                + str(abs((exc[1][0] - exc[0][0]) - (exc[1][1] - exc[0][1])))
                + str(exc[1][0] - exc[0][0] + exc[1][1] - exc[0][1])
            )
=======
        excitations_dictionary: Dict[int, List[Tuple[Tuple[int, ...], Tuple[int, ...]]]] = {}
        # Reform the excitations list to a dictionary. Each items in the dictionary 
        # corresponds to a parrameter.
        for exc in excitations:
            exc_level = str(exc[0][0])+str(exc[0][1])+str(
                abs((exc[1][0]-exc[0][0])-(exc[1][1]-exc[0][1])))+str(
                exc[1][0]-exc[0][0]+exc[1][1]-exc[0][1])
>>>>>>> 962dea54
            # exc_level is a 4-number string. First two numbers are occupied indices. And
            # last two numbers indicate the indices changing during excitation. Thus,
            # the level of an excitations is indicated by this string. The symmetrically
            # mirrored double excitations have the same exc_level string, and the
<<<<<<< HEAD
            # excitations with the same level will be assigned the same parameter.
=======
            # excitaions with the same level will be assigned the same parameter.
>>>>>>> 962dea54
            if exc_level in excitations_dictionary:
                excitations_dictionary[exc_level].append(exc)
            else:
                excitations_dictionary[exc_level] = [exc]

        for exc_level, exc_level_items in excitations_dictionary.items():
            ops = []
            for exc in exc_level_items:
                label = ["I"] * self.num_spin_orbitals
                for occ in exc[0]:
                    label[occ] = "+"
                for unocc in exc[1]:
                    label[unocc] = "-"
                op = FermionicOp("".join(label), display_format="dense")
                op -= op.adjoint()
                # we need to account for an additional imaginary phase in the exponent (see also
                # `PauliTrotterEvolution.convert`)
                op *= 1j  # type: ignore
                ops.append(op)
            operators.append(sum(ops))
<<<<<<< HEAD
            if not operators:
=======
            if operators == []:
>>>>>>> 962dea54
                return FermionicOp.zero(self.num_spin_orbitals)

        return operators<|MERGE_RESOLUTION|>--- conflicted
+++ resolved
@@ -26,11 +26,7 @@
 from qiskit_nature.circuit.library.ansatzes.utils.fermionic_excitation_generator import (
     generate_fermionic_excitations,
     get_alpha_excitations,
-<<<<<<< HEAD
     get_beta_excitations,
-=======
-    get_beta_excitations
->>>>>>> 962dea54
 )
 from qiskit_nature.operators.second_quantization import FermionicOp
 
@@ -134,22 +130,13 @@
         """Generates the excitations for the SUCCD Ansatz.
         Args:
             num_spin_orbitals: the number of spin orbitals.
-<<<<<<< HEAD
             num_particles: the number of alpha and beta electrons. Note, these must be identical
-=======
-            num_particles: the number of alpha and beta electrons. Note, these must be identical 
->>>>>>> 962dea54
             for this class.
         Raises:
             QiskitNatureError: if the number of alpha and beta electrons is not equal.
         Returns:
-<<<<<<< HEAD
             The list of excitations encoded as tuples of tuples. Each tuple in the list is a pair
             of tuples. The first tuple contains the occupied spin orbital indices whereas the
-=======
-            The list of excitations encoded as tuples of tuples. Each tuple in the list is a pair 
-            of tuples. The first tuple contains the occupied spin orbital indices whereas the 
->>>>>>> 962dea54
             second one contains the indices of the unoccupied spin orbitals.
         """
         self._validate_num_particles(num_particles)
@@ -167,7 +154,6 @@
         )
         num_electrons = num_particles[0]
         beta_index_shift = num_spin_orbitals // 2
-<<<<<<< HEAD
 
         # generate alpha-spin orbital indices for occupied and unoccupied ones
         alpha_excitations = get_alpha_excitations(
@@ -176,25 +162,10 @@
         logger.debug("Generated list of single alpha excitations: %s", alpha_excitations)
 
         if self._full is False:
-=======
-        
-        # generate alpha-spin orbital indices for occupied and unoccupied ones
-        alpha_excitations = get_alpha_excitations(
-                num_electrons, num_spin_orbitals, self._generalized
-            )
-        logger.debug("Generated list of single alpha excitations: %s", alpha_excitations)
->>>>>>> 962dea54
-
-        if self._full is False:
-            
+
             # Find all possible double excitations constructed from the list of single excitations.
-<<<<<<< HEAD
             # Note, that we use `combinations_with_replacement` here, in order to also get those
             # double excitations which excite from the same occupied level twice. We will need
-=======
-            # Note, that we use `combinations_with_replacement` here, in order to also get those 
-            # double excitations which excite from the same occupied level twice. We will need 
->>>>>>> 962dea54
             # those in the following post-processing step.
             pool = itertools.combinations_with_replacement(alpha_excitations, 2)
 
@@ -215,11 +186,7 @@
                 logger.debug("Added the excitation: %s", exc_tuple)
 
         if self._full:
-<<<<<<< HEAD
-
-=======
-            
->>>>>>> 962dea54
+
             beta_excitations = get_beta_excitations(
                 num_electrons, num_spin_orbitals, self._generalized
             )
@@ -238,11 +205,6 @@
                     second_exc[1],
                 )
                 # add the excitation tuple
-<<<<<<< HEAD
-=======
-                occ: Tuple[int, ...]
-                unocc: Tuple[int, ...]
->>>>>>> 962dea54
                 occ, unocc = zip(alpha_exc, beta_exc)
                 exc_tuple = (occ, unocc)
                 excitations.append(exc_tuple)
@@ -259,8 +221,7 @@
                 "differing numbers of alpha and beta electrons:",
                 str(num_particles),
             ) from exc
-            
-    
+
     def _build_fermionic_excitation_ops(self, excitations: Sequence) -> List[FermionicOp]:
         """Builds all possible excitation operators with the given number of excitations for the
         specified number of particles distributed in the number of orbitals.
@@ -270,7 +231,6 @@
             The list of excitation operators in the second quantized formalism.
         """
         operators = []
-<<<<<<< HEAD
         excitations_dictionary: Dict[str, List[Tuple[Tuple[int, ...], Tuple[int, ...]]]] = {}
         # Reform the excitations list to a dictionary. Each items in the dictionary
         # corresponds to a parameter.
@@ -278,34 +238,22 @@
             exc_level = (
                 str(exc[0][0])
                 + str(exc[0][1])
-                + str(abs((exc[1][0] - exc[0][0]) - (exc[1][1] - exc[0][1])))
-                + str(exc[1][0] - exc[0][0] + exc[1][1] - exc[0][1])
+                + str(abs((exc[1][0] - exc[0][0]) - (exc[1][-1] - exc[0][-1])))
+                + str(exc[1][0] - exc[0][0] + exc[1][-1] - exc[0][-1])
             )
-=======
-        excitations_dictionary: Dict[int, List[Tuple[Tuple[int, ...], Tuple[int, ...]]]] = {}
-        # Reform the excitations list to a dictionary. Each items in the dictionary 
-        # corresponds to a parrameter.
-        for exc in excitations:
-            exc_level = str(exc[0][0])+str(exc[0][1])+str(
-                abs((exc[1][0]-exc[0][0])-(exc[1][1]-exc[0][1])))+str(
-                exc[1][0]-exc[0][0]+exc[1][1]-exc[0][1])
->>>>>>> 962dea54
             # exc_level is a 4-number string. First two numbers are occupied indices. And
             # last two numbers indicate the indices changing during excitation. Thus,
             # the level of an excitations is indicated by this string. The symmetrically
             # mirrored double excitations have the same exc_level string, and the
-<<<<<<< HEAD
             # excitations with the same level will be assigned the same parameter.
-=======
-            # excitaions with the same level will be assigned the same parameter.
->>>>>>> 962dea54
+
             if exc_level in excitations_dictionary:
                 excitations_dictionary[exc_level].append(exc)
             else:
                 excitations_dictionary[exc_level] = [exc]
 
         for exc_level, exc_level_items in excitations_dictionary.items():
-            ops = []
+            ops: List[FermionicOp] = []
             for exc in exc_level_items:
                 label = ["I"] * self.num_spin_orbitals
                 for occ in exc[0]:
@@ -319,11 +267,7 @@
                 op *= 1j  # type: ignore
                 ops.append(op)
             operators.append(sum(ops))
-<<<<<<< HEAD
-            if not operators:
-=======
-            if operators == []:
->>>>>>> 962dea54
-                return FermionicOp.zero(self.num_spin_orbitals)
-
-        return operators+        if not operators:
+            return [FermionicOp.zero(self.num_spin_orbitals)]
+        else:
+            return operators