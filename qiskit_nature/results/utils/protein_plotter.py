--- conflicted
+++ resolved
@@ -12,25 +12,16 @@
 
 """An auxiliary class that plots aminoacids of a molecule
  in a ProteinFoldingResult."""
-<<<<<<< HEAD
-=======
-
->>>>>>> c7c59cf7
 import numpy as np
 from qiskit.utils import optionals as _optionals
 
 from qiskit_nature.results.utils.protein_shape_file_gen import ProteinShapeFileGen
 
 if _optionals.HAS_MATPLOTLIB:
-<<<<<<< HEAD
-    # pylint: disable=unused-import
-    import matplotlib.pyplot as plt
-=======
     # pylint: disable=import-error,unused-import
     from matplotlib.pyplot import figure
     from matplotlib.axes import Axes
 
->>>>>>> c7c59cf7
 
 @_optionals.HAS_MATPLOTLIB.require_in_instance
 class ProteinPlotter:
