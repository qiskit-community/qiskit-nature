# This code is part of Qiskit.
#
# (C) Copyright IBM 2020, 2022.
#
# This code is licensed under the Apache License, Version 2.0. You may
# obtain a copy of this license in the LICENSE.txt file in the root directory
# of this source tree or at http://www.apache.org/licenses/LICENSE-2.0.
#
# Any modifications or derivative works of this code must retain this
# copyright notice, and modified files need to carry a notice indicating
# that they have been altered from the originals.

"""The minimum eigensolver factory for ground state calculation algorithms."""

from typing import Optional, Union, Callable, cast

import logging
import numpy as np

from qiskit.algorithms import MinimumEigensolver, VQE
from qiskit.algorithms.optimizers import Optimizer
from qiskit.circuit import QuantumCircuit
from qiskit.opflow import ExpectationBase
from qiskit.opflow.gradients import GradientBase
from qiskit.utils import QuantumInstance
from qiskit_nature.deprecation import deprecate_property, deprecate_method

from qiskit_nature.circuit.library import HartreeFock, UCC, UCCSD
from qiskit_nature.converters.second_quantization import QubitConverter
from qiskit_nature.problems.second_quantization.electronic import (
    ElectronicStructureProblem,
)
from qiskit_nature.properties.second_quantization.electronic import ParticleNumber

from ...initial_points import InitialPoint
from .minimum_eigensolver_factory import MinimumEigensolverFactory

logger = logging.getLogger(__name__)


class VQEUCCFactory(MinimumEigensolverFactory):
    """A factory to construct a VQE minimum eigensolver with UCCSD ansatz wavefunction."""

    def __init__(
        self,
<<<<<<< HEAD
=======
        quantum_instance: QuantumInstance,
        optimizer: Optional[Optimizer] = None,
        initial_point: Optional[Union[np.ndarray, InitialPoint]] = None,
        gradient: Optional[Union[GradientBase, Callable]] = None,
        expectation: Optional[ExpectationBase] = None,
        include_custom: bool = False,
>>>>>>> 6a4fac52
        ansatz: Optional[UCC] = None,
        initial_state: Optional[QuantumCircuit] = None,
        **kwargs,
    ) -> None:
        """
        Args:
            quantum_instance: The quantum instance used in the minimum eigensolver.
            optimizer: A classical optimizer.
            initial_point: An optional initial point (i.e., initial parameter values) for the
                optimizer. If ``None`` then VQE will use an all-zero initial point, which then
                defaults to the Hartree-Fock (HF) state when the HF circuit is prepended to the
                the ansatz circuit. If an
                :class:`~qiskit_nature.algorithms.initial_points.initial_point.InitialPoint`
                instance, this is used to compute an initial point for the VQE ansatz parameters.
            gradient: An optional gradient function or operator for optimizer.
            expectation: The Expectation converter for taking the average value of the
                Observable over the ansatz state function. When ``None`` (the default) an
                :class:`~qiskit.opflow.expectations.ExpectationFactory` is used to select
                an appropriate expectation based on the operator and backend. When using Aer
                qasm_simulator backend, with paulis, it is however much faster to leverage custom
                Aer function for the computation but, although VQE performs much faster
                with it, the outcome is ideal, with no shot noise, like using a state vector
                simulator. If you are just looking for the quickest performance when choosing Aer
                qasm_simulator and the lack of shot noise is not an issue then set `include_custom`
                parameter here to ``True`` (defaults to ``False``).
            include_custom: When `expectation` parameter here is None setting this to ``True`` will
                allow the factory to include the custom Aer pauli expectation.
            ansatz: Allows specification of a custom :class:`~.UCC` instance. If this is never set
                by the user, the factory will default to the :class:`~.UCCSD` Ansatz.
            initial_state: Allows specification of a custom `QuantumCircuit` to be used as the
                initial state of the ansatz. If this is never set by the user, the factory will
                default to the :class:`~.HartreeFock` state.
            callback: a callback that can access the intermediate data during the optimization.
                Four parameter values are passed to the callback as follows during each evaluation
                by the optimizer for its current set of parameters as it works towards the minimum.
                These are: the evaluation count, the optimizer parameters for the
                ansatz, the evaluated mean and the evaluated standard deviation.`
            kwargs: any additional keyword arguments will be passed on to the VQE.
        """
        self._initial_state = initial_state

        self._vqe = VQE(
            ansatz=ansatz,
            quantum_instance=kwargs.get("quantum_instance"),
            optimizer=kwargs.get("optimizer", None),
            initial_point=kwargs.get("initial_point", None),
            gradient=kwargs.get("gradient", None),
            expectation=kwargs.get("expectation", None),
            include_custom=kwargs.get("include_custom", False),
            callback=kwargs.get("callback", None),
        )

    @property  # type: ignore
    @deprecate_property(
        "0.4", additional_msg="Use `minimum_eigensolver` and 'solver properties' instead."
    )
    def quantum_instance(self) -> QuantumInstance:
        """DEPRECATED. Use ``minimum_eigensolver`` method and solver properties instead.
        Returns quantum instance."""
        return self.minimum_eigensolver.quantum_instance

    @quantum_instance.setter  # type: ignore
    @deprecate_property("0.4", additional_msg="Use the constructor instead.")
    def quantum_instance(self, q_instance: QuantumInstance) -> None:
        """DEPRECATED. Use the constructor instead. Sets the quantum instance."""
        self.minimum_eigensolver.quantum_instance = q_instance

    @property  # type: ignore
    @deprecate_property(
        "0.4", additional_msg="Use `minimum_eigensolver` and 'solver properties' instead."
    )
    def optimizer(self) -> Optional[Optimizer]:
        """DEPRECATED. Use ``minimum_eigensolver`` method and solver properties instead.
        Returns optimizer."""
        return self.minimum_eigensolver.optimizer

    @optimizer.setter  # type: ignore
    @deprecate_property("0.4", additional_msg="Use the constructor instead.")
    def optimizer(self, optimizer: Optional[Optimizer]) -> None:
        """DEPRECATED. Use the constructor instead. Sets the optimizer."""
        self.minimum_eigensolver.optimizer = optimizer

<<<<<<< HEAD
    @property  # type: ignore
    @deprecate_property(
        "0.4", additional_msg="Use `minimum_eigensolver` and 'solver properties' instead."
    )
    def initial_point(self) -> Optional[np.ndarray]:
        """DEPRECATED. Use ``minimum_eigensolver`` method and solver properties instead.
        Returns initial_point."""
        return self.minimum_eigensolver.initial_point

    @initial_point.setter  # type: ignore
    @deprecate_property("0.4", additional_msg="Use the constructor instead.")
    def initial_point(self, initial_point: Optional[np.ndarray]) -> None:
        """DEPRECATED. Use the constructor instead. Sets the initial_point."""
        self.minimum_eigensolver.initial_point = initial_point

    @property  # type: ignore
    @deprecate_property(
        "0.4", additional_msg="Use `minimum_eigensolver` and 'solver properties' instead."
    )
=======
    @property
>>>>>>> 6a4fac52
    def gradient(self) -> Optional[Union[GradientBase, Callable]]:
        """DEPRECATED. Use ``minimum_eigensolver`` method and solver properties instead.
        Returns gradient."""
        return self.minimum_eigensolver.gradient

    @gradient.setter  # type: ignore
    @deprecate_property("0.4", additional_msg="Use the constructor instead.")
    def gradient(self, gradient: Optional[Union[GradientBase, Callable]]) -> None:
        """DEPRECATED. Use the constructor instead. Sets the initial_point."""
        self.minimum_eigensolver.gradient = gradient

    @property  # type: ignore
    @deprecate_property(
        "0.4", additional_msg="Use `minimum_eigensolver` and 'solver properties' instead."
    )
    def expectation(self) -> Optional[ExpectationBase]:
        """DEPRECATED. Use ``minimum_eigensolver`` and solver properties instead.
        Returns gradient."""
        return self.minimum_eigensolver.expectation

    @expectation.setter  # type: ignore
    @deprecate_property("0.4", additional_msg="Use the constructor instead.")
    def expectation(self, expectation: Optional[ExpectationBase]) -> None:
        """DEPRECATED. Use the constructor instead. Sets the initial_point."""
        self.minimum_eigensolver.expectation = expectation

    @property  # type: ignore
    @deprecate_property(
        "0.4", additional_msg="Use `minimum_eigensolver` and 'solver properties' instead."
    )
    def include_custom(self) -> bool:
        """DEPRECATED. Use ``minimum_eigensolver`` method and solver properties instead.
        Getter of the ``include_custom`` setting for the ``expectation`` setting."""
        return self.minimum_eigensolver.include_custom

    @include_custom.setter  # type: ignore
    @deprecate_property("0.4", additional_msg="Use the constructor instead.")
    def include_custom(self, include_custom: bool) -> None:
        """DEPRECATED. Use the constructor instead. Setter of the ``include_custom``
        setting for the ``expectation`` setting."""
        self.minimum_eigensolver.include_custom = include_custom

    @property  # type: ignore
    @deprecate_property(
        "0.4", additional_msg="Use `minimum_eigensolver` and 'solver properties' instead."
    )
    def ansatz(self) -> Optional[UCC]:
        """DEPRECATED. Use ``minimum_eigensolver`` method and solver properties instead.
        Getter of the ansatz"""

        return self.minimum_eigensolver.ansatz

    @ansatz.setter  # type: ignore
    @deprecate_property("0.4", additional_msg="Use the constructor instead.")
    def ansatz(self, ansatz: Optional[UCC]) -> None:
        """DEPRECATED. Use the constructor instead. Setter of the ``include_custom``
        Setter of the ansatz. If ``None`` is passed, this factory will default to using the
        :class:`~.UCCSD` Ansatz."""
        self.minimum_eigensolver.ansatz = ansatz

    @property  # type: ignore
    @deprecate_property("0.4", additional_msg="Use the constructor instead.")
    def initial_state(self) -> Optional[QuantumCircuit]:
        """DEPRECATED. Use ``minimum_eigensolver`` method and solver properties instead.
        Getter of the initial state."""
        return self._initial_state

    @initial_state.setter  # type: ignore
    @deprecate_property("0.4", additional_msg="Use the constructor instead.")
    def initial_state(self, initial_state: Optional[QuantumCircuit]) -> None:
        """DEPRECATED. Use the constructor instead.
        Setter of the initial state. If ``None`` is passed, this factory will default to using
        the :class:`~.HartreeFock`."""
        self._initial_state = initial_state

    @property  # type: ignore
    @deprecate_method(
        "0.4", additional_msg="Use `minimum_eigensolver` and 'solver properties' instead."
    )
    def callback(self) -> Optional[Callable[[int, np.ndarray, float, float], None]]:
        """DEPRECATED. Use ``minimum_eigensolver`` and solver properties instead.
        Returns the callback."""
        return self.minimum_eigensolver.callback

    @callback.setter  # type: ignore
    @deprecate_property("0.4", additional_msg="Use the constructor instead.")
    def callback(self, callback: Optional[Callable[[int, np.ndarray, float, float], None]]) -> None:
        """DEPRECATED. Use the constructor instead.
        Sets the callback."""
        self.minimum_eigensolver.callback = callback

    def get_solver(  # type: ignore[override]
        self,
        problem: ElectronicStructureProblem,
        qubit_converter: QubitConverter,
    ) -> MinimumEigensolver:
        """Returns a VQE with a UCCSD wavefunction ansatz, based on ``qubit_converter``.

        Args:
            problem: a class encoding a problem to be solved.
            qubit_converter: a class that converts second quantized operator to qubit operator
                             according to a mapper it is initialized with.

        Returns:
            A VQE suitable to compute the ground state of the molecule.
        """
        driver_result = problem.grouped_property_transformed
        particle_number = cast(ParticleNumber, driver_result.get_property(ParticleNumber))
        num_spin_orbitals = particle_number.num_spin_orbitals
        num_particles = particle_number.num_alpha, particle_number.num_beta

        initial_state = self.initial_state
        if initial_state is None:
            initial_state = HartreeFock(num_spin_orbitals, num_particles, qubit_converter)

<<<<<<< HEAD
        if self.ansatz is None:
            self._vqe.ansatz = UCCSD()

        self._vqe.ansatz.qubit_converter = qubit_converter
        self._vqe.ansatz.num_particles = num_particles
        self._vqe.ansatz.num_spin_orbitals = num_spin_orbitals
        self._vqe.ansatz.initial_state = initial_state
=======
        ansatz = self.ansatz
        if ansatz is None:
            ansatz = UCCSD()
        ansatz.qubit_converter = qubit_converter
        ansatz.num_particles = num_particles
        ansatz.num_spin_orbitals = num_spin_orbitals
        ansatz.initial_state = initial_state

        if isinstance(self.initial_point, InitialPoint):
            self.initial_point.grouped_property = driver_result
            self.initial_point.ansatz = ansatz

            # Override the initial_point with the computed array.
            self.initial_point = self.initial_point.to_numpy_array()

        # TODO: leverage re-usability of VQE after fixing
        # https://github.com/Qiskit/qiskit-terra/issues/7093
        vqe = VQE(
            ansatz=ansatz,
            quantum_instance=self.quantum_instance,
            optimizer=self.optimizer,
            initial_point=self.initial_point,
            gradient=self.gradient,
            expectation=self.expectation,
            include_custom=self.include_custom,
            callback=self.callback,
            **self._kwargs,
        )
>>>>>>> 6a4fac52

        return self.minimum_eigensolver

    def supports_aux_operators(self):
        return VQE.supports_aux_operators()

    @property
    def minimum_eigensolver(self) -> VQE:
        """Returns the solver instance."""
        return self._vqe<|MERGE_RESOLUTION|>--- conflicted
+++ resolved
@@ -43,15 +43,7 @@
 
     def __init__(
         self,
-<<<<<<< HEAD
-=======
-        quantum_instance: QuantumInstance,
-        optimizer: Optional[Optimizer] = None,
         initial_point: Optional[Union[np.ndarray, InitialPoint]] = None,
-        gradient: Optional[Union[GradientBase, Callable]] = None,
-        expectation: Optional[ExpectationBase] = None,
-        include_custom: bool = False,
->>>>>>> 6a4fac52
         ansatz: Optional[UCC] = None,
         initial_state: Optional[QuantumCircuit] = None,
         **kwargs,
@@ -97,7 +89,7 @@
             ansatz=ansatz,
             quantum_instance=kwargs.get("quantum_instance"),
             optimizer=kwargs.get("optimizer", None),
-            initial_point=kwargs.get("initial_point", None),
+            initial_point=initial_point,
             gradient=kwargs.get("gradient", None),
             expectation=kwargs.get("expectation", None),
             include_custom=kwargs.get("include_custom", False),
@@ -134,29 +126,11 @@
         """DEPRECATED. Use the constructor instead. Sets the optimizer."""
         self.minimum_eigensolver.optimizer = optimizer
 
-<<<<<<< HEAD
-    @property  # type: ignore
-    @deprecate_property(
-        "0.4", additional_msg="Use `minimum_eigensolver` and 'solver properties' instead."
-    )
-    def initial_point(self) -> Optional[np.ndarray]:
-        """DEPRECATED. Use ``minimum_eigensolver`` method and solver properties instead.
-        Returns initial_point."""
-        return self.minimum_eigensolver.initial_point
-
-    @initial_point.setter  # type: ignore
-    @deprecate_property("0.4", additional_msg="Use the constructor instead.")
-    def initial_point(self, initial_point: Optional[np.ndarray]) -> None:
-        """DEPRECATED. Use the constructor instead. Sets the initial_point."""
-        self.minimum_eigensolver.initial_point = initial_point
-
-    @property  # type: ignore
-    @deprecate_property(
-        "0.4", additional_msg="Use `minimum_eigensolver` and 'solver properties' instead."
-    )
-=======
-    @property
->>>>>>> 6a4fac52
+    @property  # type: ignore
+    @deprecate_property(
+        "0.4", additional_msg="Use `minimum_eigensolver` and 'solver properties' instead."
+    )
+
     def gradient(self) -> Optional[Union[GradientBase, Callable]]:
         """DEPRECATED. Use ``minimum_eigensolver`` method and solver properties instead.
         Returns gradient."""
@@ -272,15 +246,6 @@
         if initial_state is None:
             initial_state = HartreeFock(num_spin_orbitals, num_particles, qubit_converter)
 
-<<<<<<< HEAD
-        if self.ansatz is None:
-            self._vqe.ansatz = UCCSD()
-
-        self._vqe.ansatz.qubit_converter = qubit_converter
-        self._vqe.ansatz.num_particles = num_particles
-        self._vqe.ansatz.num_spin_orbitals = num_spin_orbitals
-        self._vqe.ansatz.initial_state = initial_state
-=======
         ansatz = self.ansatz
         if ansatz is None:
             ansatz = UCCSD()
@@ -309,8 +274,7 @@
             callback=self.callback,
             **self._kwargs,
         )
->>>>>>> 6a4fac52
-
+        self._vqe = vqe
         return self.minimum_eigensolver
 
     def supports_aux_operators(self):
