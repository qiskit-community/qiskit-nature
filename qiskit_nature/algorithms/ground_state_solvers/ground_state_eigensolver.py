# This code is part of Qiskit.
#
# (C) Copyright IBM 2020, 2022.
#
# This code is licensed under the Apache License, Version 2.0. You may
# obtain a copy of this license in the LICENSE.txt file in the root directory
# of this source tree or at http://www.apache.org/licenses/LICENSE-2.0.
#
# Any modifications or derivative works of this code must retain this
# copyright notice, and modified files need to carry a notice indicating
# that they have been altered from the originals.

"""Ground state computation using a minimum eigensolver."""

from typing import Union, List, Optional, Dict, Tuple

import numpy as np
from qiskit import QuantumCircuit
from qiskit.circuit import Instruction
from qiskit.quantum_info import Statevector
from qiskit.result import Result
from qiskit.algorithms import MinimumEigensolver
from qiskit.opflow import OperatorBase, PauliSumOp, StateFn, CircuitSampler

from qiskit_nature import ListOrDictType, QiskitNatureError
from qiskit_nature.operators.second_quantization import SecondQuantizedOp
from qiskit_nature.converters.second_quantization import QubitConverter
from qiskit_nature.converters.second_quantization.utils import ListOrDict
from qiskit_nature.problems.second_quantization import BaseProblem
from qiskit_nature.results import EigenstateResult
from .ground_state_solver import GroundStateSolver
from .minimum_eigensolver_factories import MinimumEigensolverFactory


class GroundStateEigensolver(GroundStateSolver):
    """Ground state computation using a minimum eigensolver."""

    def __init__(
        self,
        qubit_converter: QubitConverter,
        solver: Union[MinimumEigensolver, MinimumEigensolverFactory],
    ) -> None:
        """

        Args:
            qubit_converter: a class that converts second quantized operator to qubit operator
                             according to a mapper it is initialized with.
            solver: Minimum Eigensolver or MESFactory object, e.g. the VQEUCCSDFactory.
        """
        super().__init__(qubit_converter)
        self._solver = solver

    @property
    def solver(self) -> Union[MinimumEigensolver, MinimumEigensolverFactory]:
        """Returns the minimum eigensolver or factory."""
        return self._solver

    @solver.setter
    def solver(self, solver: Union[MinimumEigensolver, MinimumEigensolverFactory]) -> None:
        """Sets the minimum eigensolver or factory."""
        self._solver = solver

    def returns_groundstate(self) -> bool:
        """Whether the eigensolver returns the ground state or only ground state energy."""
        return self._solver.supports_aux_operators()

    def solve(
        self,
        problem: BaseProblem,
        aux_operators: Optional[ListOrDictType[Union[SecondQuantizedOp, PauliSumOp]]] = None,
    ) -> EigenstateResult:
        """Compute Ground State properties.

        Args:
            problem: a class encoding a problem to be solved.
            aux_operators: Additional auxiliary operators to evaluate.

        Raises:
            ValueError: if the grouped property object returned by the driver does not contain a
                main property as requested by the problem being solved (`problem.main_property_name`)
            QiskitNatureError: if the user-provided `aux_operators` contain a name which clashes
                with an internally constructed auxiliary operator. Note: the names used for the
                internal auxiliary operators correspond to the `Property.name` attributes which
                generated the respective operators.

        Returns:
            An interpreted :class:`~.EigenstateResult`. For more information see also
            :meth:`~.BaseProblem.interpret`.
        """
        main_operator, aux_ops = self.get_qubit_operators(problem, aux_operators)
        raw_mes_result = self._solver.compute_minimum_eigenvalue(main_operator, aux_ops)  # type: ignore

        result = problem.interpret(raw_mes_result)
        return result

    def get_qubit_operators(
        self,
        problem: BaseProblem,
        aux_operators: Optional[ListOrDictType[Union[SecondQuantizedOp, PauliSumOp]]] = None,
    ) -> Tuple[PauliSumOp, Optional[ListOrDictType[PauliSumOp]]]:
        # get the operator and auxiliary operators, and transform the provided auxiliary operators
        # note that ``aux_ops`` contains not only the transformed ``aux_operators`` passed by the
        # user but also additional ones from the transformation
        second_q_ops = problem.second_q_ops()
        aux_second_q_ops: ListOrDictType[SecondQuantizedOp]
        if isinstance(second_q_ops, list):
            main_second_q_op = second_q_ops[0]
            aux_second_q_ops = second_q_ops[1:]
        elif isinstance(second_q_ops, dict):
            name = problem.main_property_name
            main_second_q_op = second_q_ops.pop(name, None)
            if main_second_q_op is None:
                raise ValueError(
                    f"The main `SecondQuantizedOp` associated with the {name} property cannot be "
                    "`None`."
                )
            aux_second_q_ops = second_q_ops
        main_operator = self._qubit_converter.convert(
            main_second_q_op,
            num_particles=problem.num_particles,
            sector_locator=problem.symmetry_sector_locator,
        )
        aux_ops = self._qubit_converter.convert_match(aux_second_q_ops)
        if aux_operators is not None:
            wrapped_aux_operators: ListOrDict[Union[SecondQuantizedOp, PauliSumOp]] = ListOrDict(
                aux_operators
            )
            for name_aux, aux_op in iter(wrapped_aux_operators):
                if isinstance(aux_op, SecondQuantizedOp):
                    converted_aux_op = self._qubit_converter.convert_match(aux_op, True)
                else:
                    converted_aux_op = aux_op
                if isinstance(aux_ops, list):
                    aux_ops.append(converted_aux_op)
                elif isinstance(aux_ops, dict):
                    if name_aux in aux_ops.keys():
                        raise QiskitNatureError(
                            f"The key '{name_aux}' is already taken by an internally constructed "
                            "auxiliary operator! Please use a different name for your custom "
                            "operator."
                        )
<<<<<<< HEAD
                    aux_ops[name] = converted_aux_op
=======
                    aux_ops[name_aux] = converted_aux_op

>>>>>>> 2d73b969
        if isinstance(self._solver, MinimumEigensolverFactory):
            # this must be called after transformation.transform
            self._solver = self._solver.get_solver(problem, self._qubit_converter)
        # if the eigensolver does not support auxiliary operators, reset them
        if not self._solver.supports_aux_operators():
            aux_ops = None
        return main_operator, aux_ops

    def evaluate_operators(
        self,
        state: Union[
            str,
            dict,
            Result,
            list,
            np.ndarray,
            Statevector,
            QuantumCircuit,
            Instruction,
            OperatorBase,
        ],
        operators: Union[PauliSumOp, OperatorBase, list, dict],
    ) -> Union[Optional[float], List[Optional[float]], Dict[str, List[Optional[float]]]]:
        """Evaluates additional operators at the given state.

        Args:
            state: any kind of input that can be used to specify a state. See also ``StateFn`` for
                   more details.
            operators: either a single, list or dictionary of ``PauliSumOp``s or any kind
                       of operator implementing the ``OperatorBase``.

        Returns:
            The expectation value of the given operator(s). The return type will be identical to the
            format of the provided operators.
        """
        # try to get a QuantumInstance from the solver
        quantum_instance = getattr(self._solver, "quantum_instance", None)
        # and try to get an Expectation from the solver
        expectation = getattr(self._solver, "expectation", None)

        if not isinstance(state, StateFn):
            state = StateFn(state)

        # handle all possible formats of operators
        # i.e. if a user gives us a dict of operators, we return the results equivalently, etc.
        if isinstance(operators, list):
            results = []  # type: ignore
            for op in operators:
                if op is None:
                    results.append(None)
                else:
                    results.append(self._eval_op(state, op, quantum_instance, expectation))
        elif isinstance(operators, dict):
            results = {}  # type: ignore
            for name, op in operators.items():
                if op is None:
                    results[name] = None
                else:
                    results[name] = self._eval_op(state, op, quantum_instance, expectation)
        else:
            if operators is None:
                results = None
            else:
                results = self._eval_op(state, operators, quantum_instance, expectation)

        return results

    def _eval_op(self, state, op, quantum_instance, expectation):
        # if the operator is empty we simply return 0
        if op == 0:
            # Note, that for some reason the individual results need to be wrapped in lists.
            # See also: VQE._eval_aux_ops()
            return [0.0j]

        exp = ~StateFn(op) @ state  # <state|op|state>

        if quantum_instance is not None:
            try:
                sampler = CircuitSampler(quantum_instance)
                if expectation is not None:
                    exp = expectation.convert(exp)
                result = sampler.convert(exp).eval()
            except ValueError:
                # TODO make this cleaner. The reason for it being here is that some quantum
                # instances can lead to non-positive statevectors which the Qiskit circuit
                # Initializer is unable to handle.
                result = exp.eval()
        else:
            result = exp.eval()

        # Note, that for some reason the individual results need to be wrapped in lists.
        # See also: VQE._eval_aux_ops()
        return [result]<|MERGE_RESOLUTION|>--- conflicted
+++ resolved
@@ -139,12 +139,8 @@
                             "auxiliary operator! Please use a different name for your custom "
                             "operator."
                         )
-<<<<<<< HEAD
-                    aux_ops[name] = converted_aux_op
-=======
                     aux_ops[name_aux] = converted_aux_op
 
->>>>>>> 2d73b969
         if isinstance(self._solver, MinimumEigensolverFactory):
             # this must be called after transformation.transform
             self._solver = self._solver.get_solver(problem, self._qubit_converter)
