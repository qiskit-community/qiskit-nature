# This code is part of Qiskit.
#
# (C) Copyright IBM 2020, 2021.
#
# This code is licensed under the Apache License, Version 2.0. You may
# obtain a copy of this license in the LICENSE.txt file in the root directory
# of this source tree or at http://www.apache.org/licenses/LICENSE-2.0.
#
# Any modifications or derivative works of this code must retain this
# copyright notice, and modified files need to carry a notice indicating
# that they have been altered from the originals.

"""The calculation of excited states via the qEOM algorithm"""

from typing import List, Union, Optional, Tuple, Dict, cast
import itertools
import logging
import sys

import numpy as np
from scipy import linalg
from qiskit.tools import parallel_map
from qiskit.tools.events import TextProgressBar
from qiskit.utils import algorithm_globals
from qiskit.algorithms import AlgorithmResult
from qiskit.opflow import (
    Z2Symmetries,
    commutator,
    double_commutator,
    PauliSumOp,
)

from qiskit_nature import ListOrDictType
from qiskit_nature.operators.second_quantization import SecondQuantizedOp
from qiskit_nature.problems.second_quantization import BaseProblem
from qiskit_nature.results import EigenstateResult
from .excited_states_solver import ExcitedStatesSolver
from ..ground_state_solvers import GroundStateSolver

logger = logging.getLogger(__name__)


class QEOM(ExcitedStatesSolver):
    """The calculation of excited states via the qEOM algorithm"""

    def __init__(
        self,
        ground_state_solver: GroundStateSolver,
        excitations: Union[str, List[List[int]]] = "sd",
    ) -> None:
        """
        Args:
            ground_state_solver: a GroundStateSolver object. The qEOM algorithm
                will use this ground state to compute the EOM matrix elements
            excitations: The excitations to be included in the eom pseudo-eigenvalue problem.
                If a string ('s', 'd' or 'sd') then all excitations of the given type will be used.
                Otherwise a list of custom excitations can directly be provided.
        """
        self._gsc = ground_state_solver
        self.excitations = excitations

        self._untapered_qubit_op_main: PauliSumOp = None

    @property
    def excitations(self) -> Union[str, List[List[int]]]:
        """Returns the excitations to be included in the eom pseudo-eigenvalue problem."""
        return self._excitations

    @excitations.setter
    def excitations(self, excitations: Union[str, List[List[int]]]) -> None:
        """The excitations to be included in the eom pseudo-eigenvalue problem. If a string then
        all excitations of given type will be used. Otherwise a list of custom excitations can
        directly be provided."""
        if isinstance(excitations, str) and excitations not in ["s", "d", "sd"]:
            raise ValueError(
                "Excitation type must be s (singles), d (doubles) or sd (singles and doubles)"
            )
        self._excitations = excitations

    def solve(
        self,
        problem: BaseProblem,
        aux_operators: Optional[ListOrDictType[SecondQuantizedOp]] = None,
    ) -> EigenstateResult:
        """Run the excited-states calculation.

        Construct and solves the EOM pseudo-eigenvalue problem to obtain the excitation energies
        and the excitation operators expansion coefficients.

        Args:
            problem: a class encoding a problem to be solved.
            aux_operators: Additional auxiliary operators to evaluate.

        Returns:
            An interpreted :class:`~.EigenstateResult`. For more information see also
            :meth:`~.BaseProblem.interpret`.
        """

        if aux_operators is not None:
            logger.warning(
                "With qEOM the auxiliary operators can currently only be "
                "evaluated on the ground state."
            )

        # 1. Run ground state calculation
        groundstate_result = self._gsc.solve(problem)

        # 2. Prepare the excitation operators
<<<<<<< HEAD
        second_q_ops = problem.second_q_ops()
        if isinstance(second_q_ops, list):
            main_second_q_op = second_q_ops[0]
        elif isinstance(second_q_ops, dict):
            main_second_q_op = second_q_ops.pop(problem.main_property_name)

        self._untapered_qubit_op_main = self._gsc._qubit_converter.map(main_second_q_op)
=======
        self._untapered_qubit_op_main = self._gsc.qubit_converter.convert_only(
            problem.second_q_ops()[0], problem.num_particles
        )

>>>>>>> 6361a09d
        matrix_operators_dict, size = self._prepare_matrix_operators(problem)

        # 3. Evaluate eom operators
        measurement_results = self._gsc.evaluate_operators(
            groundstate_result.eigenstates[0], matrix_operators_dict
        )
        measurement_results = cast(Dict[str, List[float]], measurement_results)

        # 4. Post-process ground_state_result to construct eom matrices
        (
            m_mat,
            v_mat,
            q_mat,
            w_mat,
            m_mat_std,
            v_mat_std,
            q_mat_std,
            w_mat_std,
        ) = self._build_eom_matrices(measurement_results, size)

        # 5. solve pseudo-eigenvalue problem
        energy_gaps, expansion_coefs = self._compute_excitation_energies(m_mat, v_mat, q_mat, w_mat)

        qeom_result = QEOMResult()
        qeom_result.ground_state_raw_result = groundstate_result.raw_result
        qeom_result.expansion_coefficients = expansion_coefs
        qeom_result.excitation_energies = energy_gaps
        qeom_result.m_matrix = m_mat
        qeom_result.v_matrix = v_mat
        qeom_result.q_matrix = q_mat
        qeom_result.w_matrix = w_mat
        qeom_result.m_matrix_std = m_mat_std
        qeom_result.v_matrix_std = v_mat_std
        qeom_result.q_matrix_std = q_mat_std
        qeom_result.w_matrix_std = w_mat_std

        eigenstate_result = EigenstateResult()
        eigenstate_result.eigenstates = groundstate_result.eigenstates
        eigenstate_result.aux_operator_eigenvalues = groundstate_result.aux_operator_eigenvalues
        eigenstate_result.raw_result = qeom_result

        eigenstate_result.eigenenergies = np.append(
            groundstate_result.eigenenergies,
            np.asarray([groundstate_result.eigenenergies[0] + gap for gap in energy_gaps]),
        )

        result = problem.interpret(eigenstate_result)

        return result

    def _prepare_matrix_operators(self, problem) -> Tuple[dict, int]:
        """Construct the excitation operators for each matrix element.

        Returns:
            a dictionary of all matrix elements operators and the number of excitations
            (or the size of the qEOM pseudo-eigenvalue problem)
        """
        data = problem.hopping_qeom_ops(self._gsc.qubit_converter, self._excitations)
        hopping_operators, type_of_commutativities, excitation_indices = data

        size = int(len(list(excitation_indices.keys())) // 2)

        eom_matrix_operators = self._build_all_commutators(
            hopping_operators, type_of_commutativities, size
        )

        return eom_matrix_operators, size

    def _build_all_commutators(
        self, hopping_operators: dict, type_of_commutativities: dict, size: int
    ) -> dict:
        """Building all commutators for Q, W, M, V matrices.

        Args:
            hopping_operators: all hopping operators based on excitations_list,
                key is the string of single/double excitation;
                value is corresponding operator.
            type_of_commutativities: if tapering is used, it records the commutativities of
                hopping operators with the
                Z2 symmetries found in the original operator.
            size: the number of excitations (size of the qEOM pseudo-eigenvalue problem)

        Returns:
            a dictionary that contains the operators for each matrix element
        """

        all_matrix_operators = {}

        mus, nus = np.triu_indices(size)

        def _build_one_sector(available_hopping_ops, untapered_op, z2_symmetries):

            to_be_computed_list = []
            for idx, _ in enumerate(mus):
                m_u = mus[idx]
                n_u = nus[idx]
                left_op = available_hopping_ops.get(f"E_{m_u}")
                right_op_1 = available_hopping_ops.get(f"E_{n_u}")
                right_op_2 = available_hopping_ops.get(f"Edag_{n_u}")
                to_be_computed_list.append((m_u, n_u, left_op, right_op_1, right_op_2))

            if logger.isEnabledFor(logging.INFO):
                logger.info("Building all commutators:")
                TextProgressBar(sys.stderr)
            results = parallel_map(
                self._build_commutator_routine,
                to_be_computed_list,
                task_args=(untapered_op, z2_symmetries),
                num_processes=algorithm_globals.num_processes,
            )
            for result in results:
                m_u, n_u, q_mat_op, w_mat_op, m_mat_op, v_mat_op = result

                if q_mat_op is not None:
                    all_matrix_operators[f"q_{m_u}_{n_u}"] = q_mat_op
                if w_mat_op is not None:
                    all_matrix_operators[f"w_{m_u}_{n_u}"] = w_mat_op
                if m_mat_op is not None:
                    all_matrix_operators[f"m_{m_u}_{n_u}"] = m_mat_op
                if v_mat_op is not None:
                    all_matrix_operators[f"v_{m_u}_{n_u}"] = v_mat_op

        try:
            z2_symmetries = self._gsc.qubit_converter.z2symmetries  # type: ignore
        except AttributeError:
            z2_symmetries = Z2Symmetries([], [], [])

        if not z2_symmetries.is_empty():
            combinations = itertools.product([1, -1], repeat=len(z2_symmetries.symmetries))
            for targeted_tapering_values in combinations:
                logger.info(
                    "In sector: (%s)",
                    ",".join([str(x) for x in targeted_tapering_values]),
                )
                # remove the excited operators which are not suitable for the sector

                available_hopping_ops = {}
                targeted_sector = np.asarray(targeted_tapering_values) == 1
                for key, value in type_of_commutativities.items():
                    value = np.asarray(value)
                    if np.all(value == targeted_sector):
                        available_hopping_ops[key] = hopping_operators[key]
                # untapered_qubit_op is a PauliSumOp and should not be exposed.
                _build_one_sector(
                    available_hopping_ops, self._untapered_qubit_op_main, z2_symmetries
                )

        else:
            # untapered_qubit_op is a PauliSumOp and should not be exposed.
            _build_one_sector(hopping_operators, self._untapered_qubit_op_main, z2_symmetries)

        return all_matrix_operators

    @staticmethod
    def _build_commutator_routine(
        params: List, operator: PauliSumOp, z2_symmetries: Z2Symmetries
    ) -> Tuple[int, int, PauliSumOp, PauliSumOp, PauliSumOp, PauliSumOp]:
        """Numerically computes the commutator / double commutator between operators.

        Args:
            params: list containing the indices of matrix element and the corresponding
                excitation operators
            operator: the hamiltonian
            z2_symmetries: z2_symmetries in case of tapering

        Returns:
            The indices of the matrix element and the corresponding qubit
            operator for each of the EOM matrices
        """
        m_u, n_u, left_op, right_op_1, right_op_2 = params
        if left_op is None or right_op_1 is None and right_op_2 is None:
            q_mat_op = None
            w_mat_op = None
            m_mat_op = None
            v_mat_op = None
        else:

            if right_op_1 is not None:
                # The sign which we use in the case of the double commutator is arbitrary. In
                # theory, one would choose this according to the nature of the problem (i.e.
                # whether it is fermionic or bosonic), but in practice, always choosing the
                # anti-commutator has proven to be more robust.
                q_mat_op = double_commutator(left_op, operator, right_op_1, sign=False)
                # In the case of the single commutator, we are always interested in the energy
                # difference of two states. Thus, regardless of the problem's nature, we will
                # always use the commutator.
                w_mat_op = commutator(left_op, right_op_1)
                q_mat_op = None if len(q_mat_op) == 0 else q_mat_op
                w_mat_op = None if len(w_mat_op) == 0 else w_mat_op
            else:
                q_mat_op = None
                w_mat_op = None

            if right_op_2 is not None:
                # For explanations on the choice of commutation relation, please refer to the
                # comments above.
                m_mat_op = double_commutator(left_op, operator, right_op_2, sign=False)
                v_mat_op = commutator(left_op, right_op_2)
                m_mat_op = None if len(m_mat_op) == 0 else m_mat_op
                v_mat_op = None if len(v_mat_op) == 0 else v_mat_op
            else:
                m_mat_op = None
                v_mat_op = None

            if not z2_symmetries.is_empty():
                if q_mat_op is not None and len(q_mat_op) > 0:
                    q_mat_op = z2_symmetries.taper(q_mat_op)
                if w_mat_op is not None and len(w_mat_op) > 0:
                    w_mat_op = z2_symmetries.taper(w_mat_op)
                if m_mat_op is not None and len(m_mat_op) > 0:
                    m_mat_op = z2_symmetries.taper(m_mat_op)
                if v_mat_op is not None and len(v_mat_op) > 0:
                    v_mat_op = z2_symmetries.taper(v_mat_op)

        return m_u, n_u, q_mat_op, w_mat_op, m_mat_op, v_mat_op

    def _build_eom_matrices(
        self, gs_results: Dict[str, List[float]], size: int
    ) -> Tuple[np.ndarray, np.ndarray, np.ndarray, np.ndarray, float, float, float, float]:
        """Constructs the M, V, Q and W matrices from the results on the ground state

        Args:
            gs_results: a ground state result object
            size: size of eigenvalue problem

        Returns:
            the matrices and their standard deviation
        """

        mus, nus = np.triu_indices(size)

        m_mat = np.zeros((size, size), dtype=complex)
        v_mat = np.zeros((size, size), dtype=complex)
        q_mat = np.zeros((size, size), dtype=complex)
        w_mat = np.zeros((size, size), dtype=complex)
        m_mat_std, v_mat_std, q_mat_std, w_mat_std = 0.0, 0.0, 0.0, 0.0

        # evaluate results
        for idx, _ in enumerate(mus):
            m_u = mus[idx]
            n_u = nus[idx]

            q_mat[m_u][n_u] = (
                gs_results[f"q_{m_u}_{n_u}"][0]
                if gs_results.get(f"q_{m_u}_{n_u}") is not None
                else q_mat[m_u][n_u]
            )
            w_mat[m_u][n_u] = (
                gs_results[f"w_{m_u}_{n_u}"][0]
                if gs_results.get(f"w_{m_u}_{n_u}") is not None
                else w_mat[m_u][n_u]
            )
            m_mat[m_u][n_u] = (
                gs_results[f"m_{m_u}_{n_u}"][0]
                if gs_results.get(f"m_{m_u}_{n_u}") is not None
                else m_mat[m_u][n_u]
            )
            v_mat[m_u][n_u] = (
                gs_results[f"v_{m_u}_{n_u}"][0]
                if gs_results.get(f"v_{m_u}_{n_u}") is not None
                else v_mat[m_u][n_u]
            )

            q_mat_std += (
                gs_results[f"q_{m_u}_{n_u}_std"][0]
                if gs_results.get(f"q_{m_u}_{n_u}_std") is not None
                else 0
            )
            w_mat_std += (
                gs_results[f"w_{m_u}_{n_u}_std"][0]
                if gs_results.get(f"w_{m_u}_{n_u}_std") is not None
                else 0
            )
            m_mat_std += (
                gs_results[f"m_{m_u}_{n_u}_std"][0]
                if gs_results.get(f"m_{m_u}_{n_u}_std") is not None
                else 0
            )
            v_mat_std += (
                gs_results[f"v_{m_u}_{n_u}_std"][0]
                if gs_results.get(f"v_{m_u}_{n_u}_std") is not None
                else 0
            )

        # these matrices are numpy arrays and therefore have the ``shape`` attribute
        # pylint: disable=unsubscriptable-object
        q_mat = q_mat + q_mat.T - np.identity(q_mat.shape[0]) * q_mat
        w_mat = w_mat + w_mat.T - np.identity(w_mat.shape[0]) * w_mat
        m_mat = m_mat + m_mat.T - np.identity(m_mat.shape[0]) * m_mat
        v_mat = v_mat + v_mat.T - np.identity(v_mat.shape[0]) * v_mat

        q_mat = np.real(q_mat)
        w_mat = np.real(w_mat)
        m_mat = np.real(m_mat)
        v_mat = np.real(v_mat)

        q_mat_std = q_mat_std / float(size ** 2)
        w_mat_std = w_mat_std / float(size ** 2)
        m_mat_std = m_mat_std / float(size ** 2)
        v_mat_std = v_mat_std / float(size ** 2)

        logger.debug("\nQ:=========================\n%s", q_mat)
        logger.debug("\nW:=========================\n%s", w_mat)
        logger.debug("\nM:=========================\n%s", m_mat)
        logger.debug("\nV:=========================\n%s", v_mat)

        return m_mat, v_mat, q_mat, w_mat, m_mat_std, v_mat_std, q_mat_std, w_mat_std

    @staticmethod
    def _compute_excitation_energies(
        m_mat: np.ndarray, v_mat: np.ndarray, q_mat: np.ndarray, w_mat: np.ndarray
    ) -> Tuple[np.ndarray, np.ndarray]:
        """Diagonalizing M, V, Q, W matrices for excitation energies.

        Args:
            m_mat : M matrices
            v_mat : V matrices
            q_mat : Q matrices
            w_mat : W matrices

        Returns:
            1-D vector stores all energy gap to reference state
            2-D array storing the X and Y expansion coefficients
        """
        logger.debug("Diagonalizing qeom matrices for excited states...")
        a_mat = np.bmat([[m_mat, q_mat], [q_mat.T.conj(), m_mat.T.conj()]])  # type: ignore
        b_mat = np.bmat([[v_mat, w_mat], [-w_mat.T.conj(), -v_mat.T.conj()]])  # type: ignore
        # pylint: disable=too-many-function-args
        res = linalg.eig(a_mat, b_mat)
        # convert nan value into 0
        res[0][np.where(np.isnan(res[0]))] = 0.0
        # Only the positive eigenvalues are physical. We need to take care
        # though of very small values
        # should an excited state approach ground state. Here the small values
        # may be both negative or
        # positive. We should take just one of these pairs as zero. So to get the values we want we
        # sort the real parts and then take the upper half of the sorted values.
        # Since we may now have
        # small values (positive or negative) take the absolute and then threshold zero.
        logger.debug("... %s", res[0])
        w = np.sort(np.real(res[0]))
        logger.debug("Sorted real parts %s", w)
        w = np.abs(w[len(w) // 2 :])
        w[w < 1e-06] = 0
        excitation_energies_gap = w

        return excitation_energies_gap, res[1]


class QEOMResult(AlgorithmResult):
    """The results class for the QEOM algorithm."""

    def __init__(self) -> None:
        super().__init__()
        self._ground_state_raw_result = None
        self._excitation_energies: Optional[np.ndarray] = None
        self._expansion_coefficients: Optional[np.ndarray] = None
        self._m_matrix: Optional[np.ndarray] = None
        self._v_matrix: Optional[np.ndarray] = None
        self._q_matrix: Optional[np.ndarray] = None
        self._w_matrix: Optional[np.ndarray] = None
        self._v_matrix_std: float = 0.0
        self._q_matrix_std: float = 0.0
        self._w_matrix_std: float = 0.0

    @property
    def ground_state_raw_result(self):
        """returns ground state raw result"""
        return self._ground_state_raw_result

    @ground_state_raw_result.setter
    def ground_state_raw_result(self, value) -> None:
        """sets ground state raw result"""
        self._ground_state_raw_result = value

    @property
    def excitation_energies(self) -> Optional[np.ndarray]:
        """returns the excitation energies (energy gaps)"""
        return self._excitation_energies

    @excitation_energies.setter
    def excitation_energies(self, value: np.ndarray) -> None:
        """sets the excitation energies (energy gaps)"""
        self._excitation_energies = value

    @property
    def expansion_coefficients(self) -> Optional[np.ndarray]:
        """returns the X and Y expansion coefficients"""
        return self._expansion_coefficients

    @expansion_coefficients.setter
    def expansion_coefficients(self, value: np.ndarray) -> None:
        """sets the X and Y expansion coefficients"""
        self._expansion_coefficients = value

    @property
    def m_matrix(self) -> Optional[np.ndarray]:
        """returns the M matrix"""
        return self._m_matrix

    @m_matrix.setter
    def m_matrix(self, value: np.ndarray) -> None:
        """sets the M matrix"""
        self._m_matrix = value

    @property
    def v_matrix(self) -> Optional[np.ndarray]:
        """returns the V matrix"""
        return self._v_matrix

    @v_matrix.setter
    def v_matrix(self, value: np.ndarray) -> None:
        """sets the V matrix"""
        self._v_matrix = value

    @property
    def q_matrix(self) -> Optional[np.ndarray]:
        """returns the Q matrix"""
        return self._q_matrix

    @q_matrix.setter
    def q_matrix(self, value: np.ndarray) -> None:
        """sets the Q matrix"""
        self._q_matrix = value

    @property
    def w_matrix(self) -> Optional[np.ndarray]:
        """returns the W matrix"""
        return self._w_matrix

    @w_matrix.setter
    def w_matrix(self, value: np.ndarray) -> None:
        """sets the W matrix"""
        self._w_matrix = value

    @property
    def m_matrix_std(self) -> float:
        """returns the M matrix standard deviation"""
        return self._m_matrix_std

    @m_matrix_std.setter
    def m_matrix_std(self, value: float) -> None:
        """sets the M matrix standard deviation"""
        self._m_matrix_std = value

    @property
    def v_matrix_std(self) -> float:
        """returns the V matrix standard deviation"""
        return self._v_matrix_std

    @v_matrix_std.setter
    def v_matrix_std(self, value: float) -> None:
        """sets the V matrix standard deviation"""
        self._v_matrix_std = value

    @property
    def q_matrix_std(self) -> float:
        """returns the Q matrix standard deviation"""
        return self._q_matrix_std

    @q_matrix_std.setter
    def q_matrix_std(self, value: float) -> None:
        """sets the Q matrix standard deviation"""
        self._q_matrix_std = value

    @property
    def w_matrix_std(self) -> float:
        """returns the W matrix standard deviation"""
        return self._w_matrix_std

    @w_matrix_std.setter
    def w_matrix_std(self, value: float) -> None:
        """sets the W matrix standard deviation"""
        self._w_matrix_std = value<|MERGE_RESOLUTION|>--- conflicted
+++ resolved
@@ -106,20 +106,15 @@
         groundstate_result = self._gsc.solve(problem)
 
         # 2. Prepare the excitation operators
-<<<<<<< HEAD
         second_q_ops = problem.second_q_ops()
         if isinstance(second_q_ops, list):
             main_second_q_op = second_q_ops[0]
         elif isinstance(second_q_ops, dict):
             main_second_q_op = second_q_ops.pop(problem.main_property_name)
 
-        self._untapered_qubit_op_main = self._gsc._qubit_converter.map(main_second_q_op)
-=======
         self._untapered_qubit_op_main = self._gsc.qubit_converter.convert_only(
-            problem.second_q_ops()[0], problem.num_particles
+            main_second_q_op, problem.num_particles
         )
-
->>>>>>> 6361a09d
         matrix_operators_dict, size = self._prepare_matrix_operators(problem)
 
         # 3. Evaluate eom operators
