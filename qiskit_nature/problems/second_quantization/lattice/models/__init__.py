# This code is part of Qiskit.
#
# (C) Copyright IBM 2021, 2022.
#
# This code is licensed under the Apache License, Version 2.0. You may
# obtain a copy of this license in the LICENSE.txt file in the root directory
# of this source tree or at http://www.apache.org/licenses/LICENSE-2.0.
#
# Any modifications or derivative works of this code must retain this
# copyright notice, and modified files need to carry a notice indicating
# that they have been altered from the originals.

"""Models"""
from .fermi_hubbard_model import FermiHubbardModel
from .ising_model import IsingModel
<<<<<<< HEAD
from .heisenberg_model import HeisenbergModel
=======
from .....deprecation import warn_deprecated, DeprecatedType, NatureDeprecationWarning

warn_deprecated(
    "0.5.0",
    old_type=DeprecatedType.PACKAGE,
    old_name="qiskit_nature.problems.second_quantization.lattice.models",
    new_type=DeprecatedType.PACKAGE,
    new_name="qiskit_nature.second_q.hamiltonians",
    stack_level=3,
    category=NatureDeprecationWarning,
)
>>>>>>> a365b376
<|MERGE_RESOLUTION|>--- conflicted
+++ resolved
@@ -13,9 +13,6 @@
 """Models"""
 from .fermi_hubbard_model import FermiHubbardModel
 from .ising_model import IsingModel
-<<<<<<< HEAD
-from .heisenberg_model import HeisenbergModel
-=======
 from .....deprecation import warn_deprecated, DeprecatedType, NatureDeprecationWarning
 
 warn_deprecated(
@@ -27,4 +24,3 @@
     stack_level=3,
     category=NatureDeprecationWarning,
 )
->>>>>>> a365b376
