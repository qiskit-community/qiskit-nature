# This code is part of Qiskit.
#
# (C) Copyright IBM 2021.
#
# This code is licensed under the Apache License, Version 2.0. You may
# obtain a copy of this license in the LICENSE.txt file in the root directory
# of this source tree or at http://www.apache.org/licenses/LICENSE-2.0.
#
# Any modifications or derivative works of this code must retain this
# copyright notice, and modified files need to carry a notice indicating
# that they have been altered from the originals.
"""The Vibrational Structure Problem class."""

from functools import partial
from typing import cast, Callable, Dict, List, Optional, Tuple, Union

import numpy as np

from qiskit.algorithms import EigensolverResult, MinimumEigensolverResult
from qiskit.opflow import PauliSumOp

from qiskit_nature.drivers import BosonicDriver, WatsonHamiltonian
from qiskit_nature.operators.second_quantization import SecondQuantizedOp
from qiskit_nature.converters.second_quantization import QubitConverter
from qiskit_nature.results import EigenstateResult, VibrationalStructureResult
from qiskit_nature.transformers import BaseTransformer

from .builders.hopping_ops_builder import _build_qeom_hopping_ops
from .builders.vibrational_op_builder import _build_vibrational_op
from .builders.aux_vibrational_ops_builder import _create_all_aux_operators
from .result_interpreter import _interpret
from ..problem_second_quant_ops import ProblemSecondQuantOps
<<<<<<< HEAD
from ..base_problem import BaseProblem
=======
>>>>>>> 5aa2759d


class VibrationalStructureProblem(BaseProblem):
    """Vibrational Structure Problem"""

    def __init__(self, bosonic_driver: BosonicDriver, num_modals: Union[int, List[int]],
                 truncation_order: int, transformers: Optional[List[BaseTransformer]] = None):
        """
        Args:
            bosonic_driver: A bosonic driver encoding the molecule information.
            transformers: A list of transformations to be applied to the molecule.
            num_modals: the number of modals per mode.
            truncation_order: order at which an n-body expansion is truncated
        """
        super().__init__(bosonic_driver, transformers)
        self.num_modals = num_modals
        self.truncation_order = truncation_order

    def second_q_ops(self) -> ProblemSecondQuantOps:
        """Returns a list of `SecondQuantizedOp` created based on a driver and transformations
        provided.

        Returns:
            A list of `SecondQuantizedOp` in the following order: ... .
        """
        self._molecule_data: WatsonHamiltonian = cast(WatsonHamiltonian, self.driver.run())
        self._molecule_data_transformed: WatsonHamiltonian = \
            cast(WatsonHamiltonian, self._transform(self._molecule_data))

        vibrational_spin_op = _build_vibrational_op(self._molecule_data_transformed,
                                                    self.num_modals,
                                                    self.truncation_order)

        num_modes = self._molecule_data_transformed.num_modes
        if isinstance(self.num_modals, int):
            num_modals = [self.num_modals] * num_modes
        else:
            num_modals = self.num_modals

        aux_second_quantized_ops_list = _create_all_aux_operators(num_modals)
<<<<<<< HEAD

        problem_second_quantized_ops = ProblemSecondQuantOps(vibrational_spin_op,
                                                             aux_second_quantized_ops_list)

=======

        problem_second_quantized_ops = ProblemSecondQuantOps(vibrational_spin_op,
                                                             aux_second_quantized_ops_list)

>>>>>>> 5aa2759d
        return problem_second_quantized_ops

    def hopping_qeom_ops(self, qubit_converter: QubitConverter,
                         excitations: Union[str, int, List[int],
                                            Callable[[int, Tuple[int, int]],
                                                     List[Tuple[
                                                         Tuple[int, ...], Tuple[
                                                             int, ...]]]]] = 'sd',
                         ) -> Tuple[Dict[str, PauliSumOp], Dict[str, List[bool]],
                                    Dict[str, Tuple[Tuple[int, ...], Tuple[int, ...]]]]:
        """Generates the hopping operators and their commutativity information for the specified set
        of excitations.

        Args:
            qubit_converter: the `QubitConverter` to use for mapping and symmetry reduction. The
                             Z2 symmetries stored in this instance are the basis for the
                             commutativity information returned by this method.
            excitations: the types of excitations to consider. The simple cases for this input are:

                :`str`: containing any of the following characters: `s`, `d`, `t` or `q`.
                :`int`: a single, positive integer denoting the excitation type (1 == `s`, etc.).
                :`List[int]`: a list of positive integers.
                :`Callable`: a function which is used to generate the excitations.
                    For more details on how to write such a function refer to the default method,
                    :meth:`generate_vibrational_excitations`.

        Returns:
            A tuple containing the hopping operators, the types of commutativities and the
            excitation indices.
        """

        if isinstance(self.num_modals, int):
            num_modals = [self.num_modals] * self._molecule_data_transformed.num_modes
        else:
            num_modals = self.num_modals

        return _build_qeom_hopping_ops(num_modals, qubit_converter, excitations)

    def interpret(self, raw_result: Union[EigenstateResult, EigensolverResult,
                                          MinimumEigensolverResult]) -> VibrationalStructureResult:
        """Interprets an EigenstateResult in the context of this transformation.
               Args:
                   raw_result: an eigenstate result object.
               Returns:
                   An vibrational structure result.
               """

        return _interpret(self._molecule_data.num_modes, raw_result)

    def get_default_filter_criterion(self) -> Optional[Callable[[Union[List, np.ndarray], float,
                                                                 Optional[List[float]]], bool]]:
        """Returns a default filter criterion method to filter the eigenvalues computed by the
        eigen solver. For more information see also
        aqua.algorithms.eigen_solvers.NumPyEigensolver.filter_criterion.
        In the fermionic case the default filter ensures that the number of particles is being
        preserved.
        """

        # pylint: disable=unused-argument
        def filter_criterion(self, eigenstate, eigenvalue, aux_values):
            # the first num_modes aux_value is the evaluated number of particles for the given mode
            for mode in range(self.molecule_data.num_modes):
                if aux_values is None or not np.isclose(aux_values[mode][0], 1):
                    return False
            return True

        return partial(filter_criterion, self)<|MERGE_RESOLUTION|>--- conflicted
+++ resolved
@@ -29,11 +29,8 @@
 from .builders.vibrational_op_builder import _build_vibrational_op
 from .builders.aux_vibrational_ops_builder import _create_all_aux_operators
 from .result_interpreter import _interpret
+from ..base_problem import BaseProblem
 from ..problem_second_quant_ops import ProblemSecondQuantOps
-<<<<<<< HEAD
-from ..base_problem import BaseProblem
-=======
->>>>>>> 5aa2759d
 
 
 class VibrationalStructureProblem(BaseProblem):
@@ -74,17 +71,10 @@
             num_modals = self.num_modals
 
         aux_second_quantized_ops_list = _create_all_aux_operators(num_modals)
-<<<<<<< HEAD
 
         problem_second_quantized_ops = ProblemSecondQuantOps(vibrational_spin_op,
                                                              aux_second_quantized_ops_list)
 
-=======
-
-        problem_second_quantized_ops = ProblemSecondQuantOps(vibrational_spin_op,
-                                                             aux_second_quantized_ops_list)
-
->>>>>>> 5aa2759d
         return problem_second_quantized_ops
 
     def hopping_qeom_ops(self, qubit_converter: QubitConverter,
