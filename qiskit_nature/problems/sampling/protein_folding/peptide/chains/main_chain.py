# This code is part of Qiskit.
#
# (C) Copyright IBM 2021.
#
# This code is licensed under the Apache License, Version 2.0. You may
# obtain a copy of this license in the LICENSE.txt file in the root directory
# of this source tree or at http://www.apache.org/licenses/LICENSE-2.0.
#
# Any modifications or derivative works of this code must retain this
# copyright notice, and modified files need to carry a notice indicating
# that they have been altered from the originals.
"""A class defining the main chain of a peptide."""
from typing import List, Sequence

from ...exceptions.invalid_side_chain_exception import (
    InvalidSideChainException,
)
from ...exceptions.invalid_size_exception import InvalidSizeException
from ..beads.main_bead import MainBead
from .base_chain import BaseChain
from .side_chain import SideChain


class MainChain(BaseChain):
    """A class defining a main chain of a peptide."""

    def __init__(
        self,
        main_chain_residue_sequence: str,
        side_chain_residue_sequences: List[str],
    ):
        """
        Args:
            main_chain_residue_sequence: String of characters that define residues for the main
                                        chain.
            side_chain_residue_sequences: List of characters that define residues for all side
                                        beads. Empty string if a side bead does not exist.

        Raises:
            InvalidSizeException: If the length of list of side chain lengths provided does not
                                    equal the length of the main chain.
<<<<<<< HEAD
            InvalidSideChainException: If first or last main beads have a side chain.
=======
            InvalidSideChainException: If first, second or last main beads have a side chain.
>>>>>>> d8baed5c
        """
        self._main_chain_residue_sequence = main_chain_residue_sequence
        beads_list = self._build_main_chain(
            main_chain_residue_sequence,
            side_chain_residue_sequences,
        )
        super().__init__(beads_list)

    @property
    def main_chain_residue_sequence(self) -> str:
        """Returns a residue sequence for the main chain."""
        return self._main_chain_residue_sequence

    def _build_main_chain(
        self,
        main_chain_residue_sequence: str,
        side_chain_residue_sequences: List[str],
    ) -> Sequence[MainBead]:
        """
        Creates a main chain for a given main chain length and side chain data.

        Args:
            main_chain_residue_sequence: String of characters that define residues for a main chain.
            side_chain_residue_sequences: List of characters that define residues for all side
                                        beads. Empty string if a side bead does not exist.

        Returns:
            An instance of a MainChain class.

        Raises:
<<<<<<< HEAD
            InvalidSizeException: When the length of list of side chain lengths provided does not
                                    equal the length of the main chain.
            InvalidSideChainException: When first or last main beads have a side chain.
=======
            InvalidSizeException: If the length of list of side chain lengths provided does not
                                    equal the length of the main chain.
            InvalidSideChainException: If first, second or last main beads have a side chain.
>>>>>>> d8baed5c
        """
        main_chain = []
        main_chain_len = len(main_chain_residue_sequence)
        self._validate_side_chain_lengths(main_chain_len, side_chain_residue_sequences)
        self._validate_side_chain_index(side_chain_residue_sequences)

        for main_bead_id in range(main_chain_len - 1):
            bead_turn_qubit_1 = self._build_turn_qubit(main_chain_len, 2 * main_bead_id)
            bead_turn_qubit_2 = self._build_turn_qubit(main_chain_len, 2 * main_bead_id + 1)
            side_chain = self._create_side_chain(
                main_bead_id, main_chain_len, side_chain_residue_sequences
            )
            main_bead = MainBead(
                main_bead_id,
                main_chain_residue_sequence[main_bead_id],
                (bead_turn_qubit_1, bead_turn_qubit_2),
                side_chain,
            )
            main_chain.append(main_bead)
        main_bead = MainBead(main_chain_len - 1, "", None, None)
        main_chain.append(main_bead)
        return main_chain

    @staticmethod
    def _validate_side_chain_lengths(
        main_chain_len: int,
        side_chain_residue_sequences: List[str],
    ) -> None:
        if main_chain_len != len(side_chain_residue_sequences):
            raise InvalidSizeException(
                f"The length of the list of side chain residue sequences: "
                f"{len(side_chain_residue_sequences)} does not equal the length of the main "
<<<<<<< HEAD
                f"chain: {main_chain_len}."
=======
                f"chain: {main_chain_len}"
>>>>>>> d8baed5c
            )

    @staticmethod
    def _validate_side_chain_index(
        side_chain_residue_sequences: List[str],
    ) -> None:
        if side_chain_residue_sequences is not None and (
<<<<<<< HEAD
            side_chain_residue_sequences[0] != "" or side_chain_residue_sequences[-1] != ""
        ):
            raise InvalidSideChainException(
                "First and last main beads are not allowed to have a side chain. Nonempty "
=======
            side_chain_residue_sequences[0] != ""
            or side_chain_residue_sequences[1] != ""
            or side_chain_residue_sequences[-1] != ""
        ):
            raise InvalidSideChainException(
                "First, second and last main beads are not allowed to have a side chain. Nonempty "
>>>>>>> d8baed5c
                "residue provided for an invalid side chain."
            )

    def _create_side_chain(
        self,
        main_bead_id: int,
        main_chain_len: int,
        side_chain_residue_sequences: List[str],
    ) -> SideChain:
        """
        Creates a side chain for a given main bead.
        Args:
            main_bead_id: Id of a main bead that will host a side chain.
            main_chain_len: Length of the main chain of a peptide.
            side_chain_residue_sequences: List of characters that define residues for all side
                                        beads. Empty string if a side bead does not exist.

        Returns:
            An instance of a SideChain class.
        """
        if self._is_side_chain_present(main_bead_id, side_chain_residue_sequences):
            side_chain = SideChain(
                main_chain_len,
                main_bead_id,
                [side_chain_residue_sequences[main_bead_id]],
            )
        else:
            side_chain = None
        return side_chain

    def _is_side_chain_present(
        self,
        main_bead_id: int,
        side_chain_residue_sequences: List[str],
    ) -> bool:
        """
        Returns true if a main bead of a given id hosts a side chain. Returns false otherwise.
        Args:
            main_bead_id: Id of a main bead that will host a side chain.
            side_chain_residue_sequences: List of characters that define residues for all side
                                        beads. Empty string if a side bead does not exist.

        Returns:
            A boolean indicating whether a given main bead hosts a side chain.
        """
        is_side_chain_present = bool(
            side_chain_residue_sequences and side_chain_residue_sequences[main_bead_id] != ""
        )
        return is_side_chain_present<|MERGE_RESOLUTION|>--- conflicted
+++ resolved
@@ -39,11 +39,8 @@
         Raises:
             InvalidSizeException: If the length of list of side chain lengths provided does not
                                     equal the length of the main chain.
-<<<<<<< HEAD
+            InvalidSideChainException: If first, second or last main beads have a side chain.
             InvalidSideChainException: If first or last main beads have a side chain.
-=======
-            InvalidSideChainException: If first, second or last main beads have a side chain.
->>>>>>> d8baed5c
         """
         self._main_chain_residue_sequence = main_chain_residue_sequence
         beads_list = self._build_main_chain(
@@ -74,15 +71,10 @@
             An instance of a MainChain class.
 
         Raises:
-<<<<<<< HEAD
-            InvalidSizeException: When the length of list of side chain lengths provided does not
-                                    equal the length of the main chain.
-            InvalidSideChainException: When first or last main beads have a side chain.
-=======
             InvalidSizeException: If the length of list of side chain lengths provided does not
                                     equal the length of the main chain.
             InvalidSideChainException: If first, second or last main beads have a side chain.
->>>>>>> d8baed5c
+            InvalidSideChainException: When first or last main beads have a side chain.
         """
         main_chain = []
         main_chain_len = len(main_chain_residue_sequence)
@@ -115,11 +107,7 @@
             raise InvalidSizeException(
                 f"The length of the list of side chain residue sequences: "
                 f"{len(side_chain_residue_sequences)} does not equal the length of the main "
-<<<<<<< HEAD
                 f"chain: {main_chain_len}."
-=======
-                f"chain: {main_chain_len}"
->>>>>>> d8baed5c
             )
 
     @staticmethod
@@ -127,19 +115,10 @@
         side_chain_residue_sequences: List[str],
     ) -> None:
         if side_chain_residue_sequences is not None and (
-<<<<<<< HEAD
             side_chain_residue_sequences[0] != "" or side_chain_residue_sequences[-1] != ""
         ):
             raise InvalidSideChainException(
                 "First and last main beads are not allowed to have a side chain. Nonempty "
-=======
-            side_chain_residue_sequences[0] != ""
-            or side_chain_residue_sequences[1] != ""
-            or side_chain_residue_sequences[-1] != ""
-        ):
-            raise InvalidSideChainException(
-                "First, second and last main beads are not allowed to have a side chain. Nonempty "
->>>>>>> d8baed5c
                 "residue provided for an invalid side chain."
             )
 
