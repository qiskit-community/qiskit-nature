# This code is part of Qiskit.
#
# (C) Copyright IBM 2021.
#
# This code is licensed under the Apache License, Version 2.0. You may
# obtain a copy of this license in the LICENSE.txt file in the root directory
# of this source tree or at http://www.apache.org/licenses/LICENSE-2.0.
#
# Any modifications or derivative works of this code must retain this
# copyright notice, and modified files need to carry a notice indicating
# that they have been altered from the originals.

"""A converter from Second-Quantized to Qubit Operators."""
import copy
import logging
from typing import cast, Callable, List, Optional, Tuple, Union

import numpy as np

from qiskit.opflow import PauliSumOp
from qiskit.opflow.converters import TwoQubitReduction
from qiskit.opflow.primitive_ops import Z2Symmetries

from qiskit_nature import ListOrDictType, QiskitNatureError
from qiskit_nature.mappers.second_quantization import QubitMapper

from qiskit_nature.operators.second_quantization import SecondQuantizedOp

from .utils import ListOrDict

logger = logging.getLogger(__name__)


class QubitConverter:
    """A converter from Second-Quantized to Qubit Operators.

    This converter can be configured with a mapper instance which will later be used
    when 2nd quantized operators are requested to be converted (mapped) to qubit operators.

    For a Fermionic system, when its a electronic problem, there are certain mappers, such as
    the :class:`~qiskit_nature.mappers.second_quantization.ParityMapper` that introduces known
    symmetries, by virtue of the mapping, that can be exploited to reduce the size of the
    problem, i.e the qubit operator, by two qubits. The two qubit reduction setting indicates
    to do this where possible - i.e. mapper supports it and the number of particles in the
    Fermionic system is provided for the conversion. (The number of particles is used to
    determine the symmetry)

    Also this converter supports Z2 Symmetry reduction to reduce a problem (operator) size
    based on mathematical symmetries that can be detected in the operator. A knowledgeable user
    can define which sector the problem solution lies in. This sector information can also
    be passed in on :meth:`convert` which will override this value should both be given.
    """

    def __init__(
        self,
        mapper: QubitMapper,
        two_qubit_reduction: bool = False,
        z2symmetry_reduction: Optional[Union[str, List[int]]] = None,
    ):
        """

        Args:
            mapper: A mapper instance used to convert second quantized to qubit operators
            two_qubit_reduction: Whether to carry out two qubit reduction when possible
            z2symmetry_reduction: Indicates whether a z2 symmetry reduction should be applied to
                resulting qubit operators that are computed. For each symmetry detected the operator
                will be split into two where each requires one qubit less for computation. So for
                example 3 symmetries will split the original operator into 8 new operators each
                requiring 3 less qubits. Now only one of these operators will have the ground state
                and be the correct symmetry sector needed for the ground state. Setting 'auto' will
                use an automatic computation of the correct sector. If the sector is known
                from other experiments with the z2symmetry logic, then the tapering values of that
                sector can be provided (a list of int of values -1, and 1). The default is None
                meaning no symmetry reduction is done.
        """

        self._mapper: QubitMapper = mapper
        self._two_qubit_reduction: bool = two_qubit_reduction
        self._z2symmetry_reduction: Optional[Union[str, List[int]]] = None
        self.z2symmetry_reduction = z2symmetry_reduction  # Setter does validation

        self._did_two_qubit_reduction: bool = False
        self._num_particles: Optional[Tuple[int, int]] = None
        self._z2symmetries: Z2Symmetries = self._no_symmetries

    @property
    def _no_symmetries(self) -> Z2Symmetries:
        return Z2Symmetries([], [], [], None)

    @property
    def mapper(self) -> QubitMapper:
        """Get mapper"""
        return self._mapper

    @mapper.setter
    def mapper(self, value: QubitMapper) -> None:
        """Set mapper"""
        self._mapper = value
        self._z2symmetries = None  # Reset as symmetries my change due to mapper change

    @property
    def two_qubit_reduction(self) -> bool:
        """Get two_qubit_reduction"""
        return self._two_qubit_reduction

    @two_qubit_reduction.setter
    def two_qubit_reduction(self, value: bool) -> None:
        """Set two_qubit_reduction"""
        self._two_qubit_reduction = value
        self._z2symmetries = None  # Reset as symmetries my change due to this reduction

    @property
    def z2symmetry_reduction(self) -> Optional[Union[str, List[int]]]:
        """Get z2symmetry_reduction"""
        return self._z2symmetry_reduction

    @z2symmetry_reduction.setter
    def z2symmetry_reduction(self, z2symmetry_reduction: Optional[Union[str, List[int]]]) -> None:
        """Set z2symmetry_reduction"""
        if z2symmetry_reduction is not None:
            if isinstance(z2symmetry_reduction, str):
                if z2symmetry_reduction != "auto":
                    raise ValueError(
                        "The only string-like option for z2symmetry_reduction is "
                        f"'auto', not {z2symmetry_reduction}"
                    )
            elif not np.all(np.isin(z2symmetry_reduction, [-1, 1])):
                raise ValueError(
                    "z2symmetry_reduction tapering values list must "
                    f"contain -1's and/or 1's only but was {z2symmetry_reduction}"
                )

        self._z2symmetry_reduction = z2symmetry_reduction

    @property
    def num_particles(self) -> Optional[Tuple[int, int]]:
        """Get the number of particles as supplied to :meth:`convert`.

        This can also be set, for advanced usage, using :meth:`force_match`
        """
        return self._num_particles

    @property
    def z2symmetries(self) -> Z2Symmetries:
        """Get Z2Symmetries as detected from conversion via :meth:`convert`.

        This may indicate no symmetries, i.e. be empty, if none were detected.

        This can also be set, for advanced usage, using :meth:`force_match`
        """
        return copy.deepcopy(self._z2symmetries)

    def convert(
        self,
        second_q_op: SecondQuantizedOp,
        num_particles: Optional[Tuple[int, int]] = None,
        sector_locator: Optional[
            Callable[[Z2Symmetries, "QubitConverter"], Optional[List[int]]]
        ] = None,
    ) -> PauliSumOp:
        """
        Map the given second quantized operator to a qubit operators. Also it will
        carry out z2 symmetry reduction on the qubit operators if z2symmetry_reduction has
        been specified whether via the constructor or indirectly via the sector locator which
        is passed the detected symmetries to inform the determination.

        Args:
            second_q_op: A second quantized operator.
            num_particles: Needed for two qubit reduction to determine correct sector. If
                not supplied, even if two_qubit_reduction is possible, it will not be done.
            sector_locator: An optional callback, that given the detected Z2Symmetries, and also
                the instance of the converter, can determine the correct sector of the tapered
                operators so the correct one can be returned, which contains the problem solution,
                out of the set that are the result of tapering.

        Returns:
            PauliSumOp qubit operator
        """
        qubit_op = self._map(second_q_op)
        reduced_op = self._two_qubit_reduce(qubit_op, num_particles)
        tapered_op, z2symmetries = self._find_taper_op(reduced_op, sector_locator)

        self._num_particles = num_particles
        self._z2symmetries = z2symmetries

        return tapered_op

    def convert_only(
        self,
        second_q_op: SecondQuantizedOp,
        num_particles: Optional[Tuple[int, int]] = None,
    ) -> PauliSumOp:
        """
        Map the given second quantized operator to a qubit operators using the mapper
        and possibly two qubit reduction. No tapering is done, nor is any conversion state saved,
        as is done in :meth:`convert` where a later :meth:`convert_match` will convert
        further operators in an identical manner.

        Args:
            second_q_op: A second quantized operator.
            num_particles: Needed for two qubit reduction to determine correct sector. If
                not supplied, even if two_qubit_reduction is possible, it will not be done.

        Returns:
            PauliSumOp qubit operator
        """
        qubit_op = self._map(second_q_op)
        reduced_op = self._two_qubit_reduce(qubit_op, num_particles)

        return reduced_op

    def force_match(
        self,
        num_particles: Optional[Tuple[int, int]] = None,
        z2symmetries: Optional[Z2Symmetries] = None,
    ) -> None:
        """This is for advanced use where :meth:`convert` may not have been called or the
        converter should be used to taper to some external characteristics to be matched
        when using :meth:`convert_match`. Parameters passed here, when not None,
        will override any values stored from :meth:`convert`.

        Args:
            num_particles: The number or particles pertaining to two qubit reduction
            z2symmetries: Z2Symmetry information for tapering

        Raises:
            ValueError: If format of Z2Symmetry tapering values is invalid
        """
        if num_particles is not None:
            self._num_particles = num_particles

        if z2symmetries is not None:
            if not z2symmetries.is_empty():
                if len(z2symmetries.tapering_values) != len(z2symmetries.sq_list):
                    raise ValueError(
                        f"Z2Symmetries tapering value length was "
                        f"{len(z2symmetries.tapering_values)} but expected "
                        f"{len(z2symmetries.sq_list)}."
                    )
                if not np.all(np.isin(z2symmetries.tapering_values, [-1, 1])):
                    raise ValueError(
                        f"Z2Symmetries values list must contain only "
                        f"-1's and/or 1's but was {z2symmetries.tapering_values}."
                    )

            self._z2symmetries = z2symmetries

    def convert_match(
        self,
        second_q_ops: Union[SecondQuantizedOp, ListOrDictType[SecondQuantizedOp]],
        suppress_none: bool = False,
<<<<<<< HEAD
    ) -> Union[PauliSumOp, ListOrDictType[PauliSumOp]]:
=======
        check_commutes: bool = True,
    ) -> Union[PauliSumOp, List[Optional[PauliSumOp]]]:
>>>>>>> 745aa520
        """Convert further operators to match that done in :meth:`convert`, or as set by
            :meth:`force_match`.

        Args:
            second_q_ops: A second quantized operator or list thereof to be converted
            suppress_none: If None should be placed in the output list where an operator
                did not commute with symmetry, to maintain order, or whether that should
                be suppressed where the output list length may then be smaller than the input
            check_commutes: If True (default) a tapered operator must commute with the
                symmetry to be tapered otherwise None is returned for that operator. When
                False the operator is tapered with no check so due consideration needs to
                be given in this case to how such operator(s) are eventually used.

        Returns:
            A qubit operator or list thereof of the same length as the second_q_ops list. All
            operators in the second_q_ops list must commute with the symmetry detected when
            :meth:`convert` was called. If it does not then the position in the output list
            will be set to `None` to preserve the order, unless suppress_none is set; or None may
            be directly returned in the case when a single operator is provided (that cannot be
            suppressed as it's a single value)
        """
        # To allow a single operator to be converted, but use the same logic that does the
        # actual conversions, we make a single entry list of it here and unwrap to return.
        wrapped_type = type(second_q_ops)

        if isinstance(second_q_ops, SecondQuantizedOp):
            second_q_ops = [second_q_ops]
            suppress_none = False  # When only a single op we will return None back

<<<<<<< HEAD
        wrapped_second_q_ops: ListOrDict[SecondQuantizedOp] = ListOrDict(second_q_ops)

        qubit_ops: ListOrDict[PauliSumOp] = ListOrDict()
        for name, second_q_op in iter(wrapped_second_q_ops):
            qubit_ops[name] = self._map(second_q_op)
=======
        qubit_ops = [self._map(second_q_op) for second_q_op in second_q_ops]
        reduced_ops = [
            self._two_qubit_reduce(qubit_op, self._num_particles) for qubit_op in qubit_ops
        ]
        tapered_ops = self._symmetry_reduce(reduced_ops, suppress_none, check_commutes)
>>>>>>> 745aa520

        reduced_ops: ListOrDict[PauliSumOp] = ListOrDict()
        for name, qubit_op in iter(qubit_ops):
            reduced_ops[name] = self._two_qubit_reduce(qubit_op, self._num_particles)

        tapered_ops = self._symmetry_reduce(reduced_ops)

        returned_ops: Union[PauliSumOp, ListOrDictType[PauliSumOp]]

        if issubclass(wrapped_type, SecondQuantizedOp):
            returned_ops = list(iter(tapered_ops))[0][1]
        elif wrapped_type == list:
            if suppress_none:
                returned_ops = [op for _, op in iter(tapered_ops) if op is not None]
            else:
                returned_ops = [op for _, op in iter(tapered_ops)]
        elif wrapped_type == dict:
            returned_ops = dict(iter(tapered_ops))

        return returned_ops

    def map(
        self,
        second_q_ops: Union[SecondQuantizedOp, ListOrDictType[SecondQuantizedOp]],
    ) -> Union[PauliSumOp, ListOrDictType[PauliSumOp]]:
        """A convenience method to map second quantized operators based on current mapper.

        Args:
            second_q_ops: A second quantized operator, or list thereof

        Returns:
            A qubit operator in the form of a PauliSumOp, or list thereof if a list of
            second quantized operators was supplied
        """
        if isinstance(second_q_ops, SecondQuantizedOp):
            qubit_ops = self._map(second_q_ops)
        else:
            wrapped_type = type(second_q_ops)

            wrapped_second_q_ops: ListOrDict[SecondQuantizedOp] = ListOrDict(second_q_ops)

            qubit_ops = ListOrDict()
            for name, second_q_op in iter(wrapped_second_q_ops):
                qubit_ops[name] = self._map(second_q_op)

            if wrapped_type == list:
                qubit_ops = [op for _, op in iter(qubit_ops)]
            elif wrapped_type == dict:
                qubit_ops = dict(iter(qubit_ops))

        return qubit_ops

    def _map(self, second_q_op: SecondQuantizedOp) -> PauliSumOp:
        return self._mapper.map(second_q_op)

    def _two_qubit_reduce(
        self, qubit_op: PauliSumOp, num_particles: Optional[Tuple[int, int]]
    ) -> PauliSumOp:
        reduced_op = qubit_op

        if qubit_op.num_qubits <= 2:
            logger.warning(
                "The original qubit operator only contains %s qubits! Skipping the requested "
                "two-qubit reduction!",
                qubit_op.num_qubits,
            )
            return reduced_op

        if num_particles is not None:
            if self._two_qubit_reduction and self._mapper.allows_two_qubit_reduction:
                two_q_reducer = TwoQubitReduction(num_particles)
                reduced_op = cast(PauliSumOp, two_q_reducer.convert(qubit_op))

        return reduced_op

    def _find_taper_op(
        self,
        qubit_op: PauliSumOp,
        sector_locator: Optional[
            Callable[[Z2Symmetries, "QubitConverter"], Optional[List[int]]]
        ] = None,
    ) -> Tuple[PauliSumOp, Z2Symmetries]:
        # Return operator unchanged and empty symmetries if we do not taper
        tapered_qubit_op = qubit_op
        z2_symmetries = self._no_symmetries

        # If we were given a sector, or one might be located, we first need to find any symmetries
        if self.z2symmetry_reduction is not None:
            z2_symmetries = Z2Symmetries.find_Z2_symmetries(qubit_op)
            if z2_symmetries.is_empty():
                logger.debug("No Z2 symmetries found")
            else:
                # As we have symmetries, if we have a sector locator, if that provides one back
                # it will override any value defined on constructor
                if sector_locator is not None and self.z2symmetry_reduction == "auto":
                    z2symmetry_reduction = sector_locator(z2_symmetries, self)
                    if z2symmetry_reduction is not None:
                        self.z2symmetry_reduction = z2symmetry_reduction  # Overrides any value

                    # We may end up that neither were we given a sector nor that the locator
                    # returned one. Since though we may have found valid symmetries above we should
                    # simply just forget about them so as not to return something we are not using.
                    if self.z2symmetry_reduction is None:
                        z2_symmetries = self._no_symmetries

        # So now if we have a sector and have symmetries we found we can attempt to taper
        if (
            self.z2symmetry_reduction is not None
            and self.z2symmetry_reduction != "auto"
            and not z2_symmetries.is_empty()
        ):
            # check sector definition fits to symmetries found
            if len(self._z2symmetry_reduction) != len(z2_symmetries.symmetries):
                raise QiskitNatureError(
                    "z2symmetry_reduction tapering values list has "
                    f"invalid length {len(self._z2symmetry_reduction)} "
                    f"should be {len(z2_symmetries.symmetries)}"
                )
            # Check all operators commute with main operator's symmetry
            logger.debug("Sanity check that operator commutes with the symmetry")
            symmetry_ops = []
            for symmetry in z2_symmetries.symmetries:
                symmetry_ops.append(PauliSumOp.from_list([(symmetry.to_label(), 1.0)]))
            commutes = QubitConverter._check_commutes(symmetry_ops, qubit_op)
            if not commutes:
                raise QiskitNatureError(
                    "Z2 symmetry failure. The operator must commute "
                    "with symmetries found from it!"
                )

            z2_symmetries.tapering_values = self._z2symmetry_reduction
            tapered_qubit_op = z2_symmetries.taper(qubit_op) if commutes else None

        return tapered_qubit_op, z2_symmetries

<<<<<<< HEAD
    def _symmetry_reduce(self, qubit_ops: ListOrDict[PauliSumOp]) -> ListOrDict[PauliSumOp]:
=======
    def _symmetry_reduce(
        self,
        qubit_ops: List[PauliSumOp],
        suppress_none: bool,
        check_commutes: bool,
    ) -> List[Optional[PauliSumOp]]:
>>>>>>> 745aa520

        if self._z2symmetries is None or self._z2symmetries.is_empty():
            tapered_qubit_ops = qubit_ops
        else:
<<<<<<< HEAD
            logger.debug("Checking operators commute with symmetry:")
            symmetry_ops = []
            for symmetry in self._z2symmetries.symmetries:
                symmetry_ops.append(PauliSumOp.from_list([(symmetry.to_label(), 1.0)]))
            commuted = {}
            for name, qubit_op in iter(qubit_ops):
                commutes = QubitConverter._check_commutes(symmetry_ops, qubit_op)
                commuted[name] = commutes
                logger.debug("Qubit operator '%s' commuted with symmetry: %s", name, commutes)

            # Tapering values were set from prior convert so we go ahead and taper operators
            tapered_qubit_ops = ListOrDict()
            for name, commutes in commuted.items():
                if commutes:
                    tapered_qubit_ops[name] = self._z2symmetries.taper(qubit_ops[name])
=======
            if check_commutes:
                logger.debug("Checking operators commute with symmetry:")
                symmetry_ops = []
                for symmetry in self._z2symmetries.symmetries:
                    symmetry_ops.append(PauliSumOp.from_list([(symmetry.to_label(), 1.0)]))
                commuted = []
                for i, qubit_op in enumerate(qubit_ops):
                    commutes = QubitConverter._check_commutes(symmetry_ops, qubit_op)
                    commuted.append(commutes)
                    logger.debug("Qubit operators commuted with symmetry %s", commuted)

                # Tapering values were set from prior convert so we go ahead and taper operators
                tapered_qubit_ops = []
                for i, commutes in enumerate(commuted):
                    if commutes:
                        tapered_qubit_ops.append(self._z2symmetries.taper(qubit_ops[i]))
                    elif not suppress_none:
                        tapered_qubit_ops.append(None)
            else:
                logger.debug("Tapering operators whether they commute with symmetry or not:")
                tapered_qubit_ops = []
                for qubit_op in qubit_ops:
                    tapered_qubit_ops.append(self._z2symmetries.taper(qubit_op))
>>>>>>> 745aa520

        return tapered_qubit_ops

    @staticmethod
    def _check_commutes(cliffords: List[PauliSumOp], qubit_op: PauliSumOp) -> bool:
        commutes = []
        for clifford in cliffords:
            commuting_rows = qubit_op.primitive.table.commutes_with_all(clifford.primitive.table)
            commutes.append(len(commuting_rows) == qubit_op.primitive.size)
        does_commute = bool(np.all(commutes))
        logger.debug("  '%s' commutes: %s, %s", id(qubit_op), does_commute, commutes)

        return does_commute<|MERGE_RESOLUTION|>--- conflicted
+++ resolved
@@ -249,12 +249,8 @@
         self,
         second_q_ops: Union[SecondQuantizedOp, ListOrDictType[SecondQuantizedOp]],
         suppress_none: bool = False,
-<<<<<<< HEAD
+        check_commutes: bool = True,
     ) -> Union[PauliSumOp, ListOrDictType[PauliSumOp]]:
-=======
-        check_commutes: bool = True,
-    ) -> Union[PauliSumOp, List[Optional[PauliSumOp]]]:
->>>>>>> 745aa520
         """Convert further operators to match that done in :meth:`convert`, or as set by
             :meth:`force_match`.
 
@@ -284,25 +280,17 @@
             second_q_ops = [second_q_ops]
             suppress_none = False  # When only a single op we will return None back
 
-<<<<<<< HEAD
         wrapped_second_q_ops: ListOrDict[SecondQuantizedOp] = ListOrDict(second_q_ops)
 
         qubit_ops: ListOrDict[PauliSumOp] = ListOrDict()
         for name, second_q_op in iter(wrapped_second_q_ops):
             qubit_ops[name] = self._map(second_q_op)
-=======
-        qubit_ops = [self._map(second_q_op) for second_q_op in second_q_ops]
-        reduced_ops = [
-            self._two_qubit_reduce(qubit_op, self._num_particles) for qubit_op in qubit_ops
-        ]
-        tapered_ops = self._symmetry_reduce(reduced_ops, suppress_none, check_commutes)
->>>>>>> 745aa520
 
         reduced_ops: ListOrDict[PauliSumOp] = ListOrDict()
         for name, qubit_op in iter(qubit_ops):
             reduced_ops[name] = self._two_qubit_reduce(qubit_op, self._num_particles)
 
-        tapered_ops = self._symmetry_reduce(reduced_ops)
+        tapered_ops = self._symmetry_reduce(reduced_ops, check_commutes)
 
         returned_ops: Union[PauliSumOp, ListOrDictType[PauliSumOp]]
 
@@ -432,61 +420,36 @@
 
         return tapered_qubit_op, z2_symmetries
 
-<<<<<<< HEAD
-    def _symmetry_reduce(self, qubit_ops: ListOrDict[PauliSumOp]) -> ListOrDict[PauliSumOp]:
-=======
     def _symmetry_reduce(
         self,
-        qubit_ops: List[PauliSumOp],
-        suppress_none: bool,
+        qubit_ops: ListOrDict[PauliSumOp],
         check_commutes: bool,
-    ) -> List[Optional[PauliSumOp]]:
->>>>>>> 745aa520
+    ) -> ListOrDict[PauliSumOp]:
 
         if self._z2symmetries is None or self._z2symmetries.is_empty():
             tapered_qubit_ops = qubit_ops
         else:
-<<<<<<< HEAD
-            logger.debug("Checking operators commute with symmetry:")
-            symmetry_ops = []
-            for symmetry in self._z2symmetries.symmetries:
-                symmetry_ops.append(PauliSumOp.from_list([(symmetry.to_label(), 1.0)]))
-            commuted = {}
-            for name, qubit_op in iter(qubit_ops):
-                commutes = QubitConverter._check_commutes(symmetry_ops, qubit_op)
-                commuted[name] = commutes
-                logger.debug("Qubit operator '%s' commuted with symmetry: %s", name, commutes)
-
-            # Tapering values were set from prior convert so we go ahead and taper operators
-            tapered_qubit_ops = ListOrDict()
-            for name, commutes in commuted.items():
-                if commutes:
-                    tapered_qubit_ops[name] = self._z2symmetries.taper(qubit_ops[name])
-=======
             if check_commutes:
                 logger.debug("Checking operators commute with symmetry:")
                 symmetry_ops = []
                 for symmetry in self._z2symmetries.symmetries:
                     symmetry_ops.append(PauliSumOp.from_list([(symmetry.to_label(), 1.0)]))
-                commuted = []
-                for i, qubit_op in enumerate(qubit_ops):
+                commuted = {}
+                for name, qubit_op in iter(qubit_ops):
                     commutes = QubitConverter._check_commutes(symmetry_ops, qubit_op)
-                    commuted.append(commutes)
-                    logger.debug("Qubit operators commuted with symmetry %s", commuted)
+                    commuted[name] = commutes
+                    logger.debug("Qubit operator '%s' commuted with symmetry: %s", name, commutes)
 
                 # Tapering values were set from prior convert so we go ahead and taper operators
-                tapered_qubit_ops = []
-                for i, commutes in enumerate(commuted):
+                tapered_qubit_ops = ListOrDict()
+                for name, commutes in commuted.items():
                     if commutes:
-                        tapered_qubit_ops.append(self._z2symmetries.taper(qubit_ops[i]))
-                    elif not suppress_none:
-                        tapered_qubit_ops.append(None)
+                        tapered_qubit_ops[name] = self._z2symmetries.taper(qubit_ops[name])
             else:
                 logger.debug("Tapering operators whether they commute with symmetry or not:")
-                tapered_qubit_ops = []
-                for qubit_op in qubit_ops:
-                    tapered_qubit_ops.append(self._z2symmetries.taper(qubit_op))
->>>>>>> 745aa520
+                tapered_qubit_ops = ListOrDict()
+                for name, qubit_op in iter(qubit_ops):
+                    tapered_qubit_ops[name] = self._z2symmetries.taper(qubit_ops[name])
 
         return tapered_qubit_ops
 
