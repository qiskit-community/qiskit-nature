--- conflicted
+++ resolved
@@ -205,9 +205,6 @@
             msg="See https://github.com/rpmuller/pyquante2",
         )
 
-<<<<<<< HEAD
-    def run(self) -> ElectronicStructureDriverResult:
-=======
     @staticmethod
     def check_method_supported(method: MethodType) -> None:
         """
@@ -221,8 +218,7 @@
         if method not in [MethodType.RHF, MethodType.ROHF, MethodType.UHF]:
             raise UnsupportMethodError(f"Invalid Pyquante method {method.value}.")
 
-    def run(self) -> QMolecule:
->>>>>>> 7baf7c7f
+    def run(self) -> ElectronicStructureDriverResult:
         atoms = self._atoms
         charge = self._charge
         multiplicity = self._multiplicity
