--- conflicted
+++ resolved
@@ -387,9 +387,6 @@
             msg="See https://pyscf.org/install.html",
         )
 
-<<<<<<< HEAD
-    def run(self) -> ElectronicStructureDriverResult:
-=======
     @staticmethod
     def check_method_supported(method: MethodType) -> None:
         """
@@ -403,8 +400,7 @@
         # supports all methods
         pass
 
-    def run(self) -> QMolecule:
->>>>>>> 7baf7c7f
+    def run(self) -> ElectronicStructureDriverResult:
         """Runs the PySCF driver.
 
         Raises:
