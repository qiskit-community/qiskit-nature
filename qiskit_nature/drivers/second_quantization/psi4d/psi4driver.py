# This code is part of Qiskit.
#
# (C) Copyright IBM 2018, 2021.
#
# This code is licensed under the Apache License, Version 2.0. You may
# obtain a copy of this license in the LICENSE.txt file in the root directory
# of this source tree or at http://www.apache.org/licenses/LICENSE-2.0.
#
# Any modifications or derivative works of this code must retain this
# copyright notice, and modified files need to carry a notice indicating
# that they have been altered from the originals.

""" PSI4 Driver """

import logging
import os
import subprocess
import sys
import tempfile
from pathlib import Path
from shutil import which
from typing import Union, List, Optional, Any, Dict

from qiskit.exceptions import MissingOptionalLibraryError
from qiskit_nature import QiskitNatureError
from qiskit_nature.properties.second_quantization.electronic import ElectronicStructureDriverResult

from ...qmolecule import QMolecule
from ..electronic_structure_driver import ElectronicStructureDriver, MethodType
from ...molecule import Molecule
from ...units_type import UnitsType
from ....exceptions import UnsupportMethodError

logger = logging.getLogger(__name__)

PSI4 = "psi4"

PSI4_APP = which(PSI4)


class PSI4Driver(ElectronicStructureDriver):
    """
    Qiskit Nature driver using the PSI4 program.

    See http://www.psicode.org/
    """

    def __init__(
        self,
        config: Union[
            str, List[str]
        ] = "molecule h2 {\n  0 1\n  H  0.0 0.0 0.0\n  H  0.0 0.0 0.735\n}\n\n"
        "set {\n  basis sto-3g\n  scf_type pk\n  reference rhf\n",
    ) -> None:
        """
        Args:
            config: A molecular configuration conforming to PSI4 format.

        Raises:
            QiskitNatureError: Invalid Input
        """
        super().__init__()
        PSI4Driver.check_installed()
        if not isinstance(config, str) and not isinstance(config, list):
            raise QiskitNatureError("Invalid config for PSI4 Driver '{}'".format(config))

        if isinstance(config, list):
            config = "\n".join(config)

        self._config = config

    @staticmethod
    def from_molecule(
        molecule: Molecule,
        basis: str = "sto3g",
        method: MethodType = MethodType.RHF,
        driver_kwargs: Optional[Dict[str, Any]] = None,
    ) -> "PSI4Driver":
        """
        Args:
            molecule: molecule
            basis: basis set
            method: Hartree-Fock Method type
            driver_kwargs: kwargs to be passed to driver
        Returns:
            driver

        Raises:
            QiskitNatureError: Unknown unit
        """
        # Ignore kwargs parameter for this driver
        del driver_kwargs
        PSI4Driver.check_installed()
        PSI4Driver.check_method_supported(method)
        basis = PSI4Driver.to_driver_basis(basis)

        if molecule.units == UnitsType.ANGSTROM:
            units = "ang"
        elif molecule.units == UnitsType.BOHR:
            units = "bohr"
        else:
            raise QiskitNatureError("Unknown unit '{}'".format(molecule.units.value))
        name = "".join([name for (name, _) in molecule.geometry])
        geom = "\n".join(
            [name + " " + " ".join(map(str, coord)) for (name, coord) in molecule.geometry]
        )
        cfg1 = f"molecule {name} {{\nunits {units}\n"
        cfg2 = f"{molecule.charge} {molecule.multiplicity}\n"
        cfg3 = f"{geom}\nno_com\nno_reorient\n}}\n\n"
        cfg4 = f"set {{\n basis {basis}\n scf_type pk\n reference {method.value}\n}}"
        return PSI4Driver(cfg1 + cfg2 + cfg3 + cfg4)

    @staticmethod
    def to_driver_basis(basis: str) -> str:
        """
        Converts basis to a driver acceptable basis
        Args:
            basis: The basis set to be used
        Returns:
            driver acceptable basis
        """
        if basis == "sto3g":
            return "sto-3g"
        return basis

    @staticmethod
    def check_installed() -> None:
        """
        Checks if PSI4 is installed and available

        Raises:
            MissingOptionalLibraryError: if not installed.
        """
        if PSI4_APP is None:
            raise MissingOptionalLibraryError(libname="PSI4", name="PSI4Driver")

<<<<<<< HEAD
    def run(self) -> ElectronicStructureDriverResult:
=======
    @staticmethod
    def check_method_supported(method: MethodType) -> None:
        """
        Checks that PSI4 supports this method.
        Args:
            method: Method type

        Raises:
            UnsupportMethodError: If method not supported.
        """
        if method not in [MethodType.RHF, MethodType.ROHF, MethodType.UHF]:
            raise UnsupportMethodError(f"Invalid PSI4 method {method.value}.")

    def run(self) -> QMolecule:
>>>>>>> 7baf7c7f
        cfg = self._config

        psi4d_directory = Path(__file__).resolve().parent
        template_file = psi4d_directory.joinpath("_template.txt")
        qiskit_nature_directory = psi4d_directory.parent.parent

        molecule = QMolecule()

        input_text = cfg + "\n"
        input_text += "import sys\n"
        syspath = (
            "['"
            + qiskit_nature_directory.as_posix()
            + "','"
            + "','".join(Path(p).as_posix() for p in sys.path)
            + "']"
        )

        input_text += "sys.path = " + syspath + " + sys.path\n"
        input_text += "from qiskit_nature.drivers.qmolecule import QMolecule\n"
        input_text += '_q_molecule = QMolecule("{0}")\n'.format(Path(molecule.filename).as_posix())

        with open(template_file, "r") as file:
            input_text += file.read()

        file_fd, input_file = tempfile.mkstemp(suffix=".inp")
        os.close(file_fd)
        with open(input_file, "w") as stream:
            stream.write(input_text)

        file_fd, output_file = tempfile.mkstemp(suffix=".out")
        os.close(file_fd)
        try:
            PSI4Driver._run_psi4(input_file, output_file)
            if logger.isEnabledFor(logging.DEBUG):
                with open(output_file, "r") as file:
                    logger.debug("PSI4 output file:\n%s", file.read())
        finally:
            run_directory = os.getcwd()
            for local_file in os.listdir(run_directory):
                if local_file.endswith(".clean"):
                    os.remove(run_directory + "/" + local_file)
            try:
                os.remove("timer.dat")
            except Exception:  # pylint: disable=broad-except
                pass

            try:
                os.remove(input_file)
            except Exception:  # pylint: disable=broad-except
                pass

            try:
                os.remove(output_file)
            except Exception:  # pylint: disable=broad-except
                pass

        _q_molecule = QMolecule(molecule.filename)
        _q_molecule.load()
        # remove internal file
        _q_molecule.remove_file()
        _q_molecule.origin_driver_name = "PSI4"
        _q_molecule.origin_driver_config = cfg
        return ElectronicStructureDriverResult.from_legacy_driver_result(_q_molecule)

    @staticmethod
    def _run_psi4(input_file, output_file):

        # Run psi4.
        process = None
        try:
            with subprocess.Popen(
                [PSI4, input_file, output_file],
                stdout=subprocess.PIPE,
                universal_newlines=True,
            ) as process:
                stdout, _ = process.communicate()
                process.wait()
        except Exception as ex:
            if process is not None:
                process.kill()

            raise QiskitNatureError("{} run has failed".format(PSI4)) from ex

        if process.returncode != 0:
            errmsg = ""
            if stdout is not None:
                lines = stdout.splitlines()
                for i, _ in enumerate(lines):
                    logger.error(lines[i])
                    errmsg += lines[i] + "\n"
            raise QiskitNatureError(
                "{} process return code {}\n{}".format(PSI4, process.returncode, errmsg)
            )<|MERGE_RESOLUTION|>--- conflicted
+++ resolved
@@ -134,9 +134,6 @@
         if PSI4_APP is None:
             raise MissingOptionalLibraryError(libname="PSI4", name="PSI4Driver")
 
-<<<<<<< HEAD
-    def run(self) -> ElectronicStructureDriverResult:
-=======
     @staticmethod
     def check_method_supported(method: MethodType) -> None:
         """
@@ -150,8 +147,7 @@
         if method not in [MethodType.RHF, MethodType.ROHF, MethodType.UHF]:
             raise UnsupportMethodError(f"Invalid PSI4 method {method.value}.")
 
-    def run(self) -> QMolecule:
->>>>>>> 7baf7c7f
+    def run(self) -> ElectronicStructureDriverResult:
         cfg = self._config
 
         psi4d_directory = Path(__file__).resolve().parent
