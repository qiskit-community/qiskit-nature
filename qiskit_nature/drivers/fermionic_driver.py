# This code is part of Qiskit.
#
# (C) Copyright IBM 2020, 2021.
#
# This code is licensed under the Apache License, Version 2.0. You may
# obtain a copy of this license in the LICENSE.txt file in the root directory
# of this source tree or at http://www.apache.org/licenses/LICENSE-2.0.
#
# Any modifications or derivative works of this code must retain this
# copyright notice, and modified files need to carry a notice indicating
# that they have been altered from the originals.

"""
This module implements the abstract base class for fermionic driver modules.
"""

from abc import abstractmethod
from enum import Enum

from .qmolecule import QMolecule
from .base_driver import BaseDriver


class HFMethodType(Enum):
<<<<<<< HEAD
    """ HFMethodType Enum """
    RHF = 'rhf'
    ROHF = 'rohf'
    UHF = 'uhf'
    RKS = 'rks'
    ROKS = 'roks'
    UKS = 'uks'
=======
    """HFMethodType Enum"""

    RHF = "rhf"
    ROHF = "rohf"
    UHF = "uhf"
>>>>>>> c3a5d683


class FermionicDriver(BaseDriver):
    """
    Base class for Qiskit's chemistry fermionic drivers.
    """

    @abstractmethod
    def run(self) -> QMolecule:
        """
        Runs driver to produce a QMolecule output.

        Returns:
            A QMolecule containing the molecular data.
        """
        pass<|MERGE_RESOLUTION|>--- conflicted
+++ resolved
@@ -22,21 +22,14 @@
 
 
 class HFMethodType(Enum):
-<<<<<<< HEAD
-    """ HFMethodType Enum """
-    RHF = 'rhf'
-    ROHF = 'rohf'
-    UHF = 'uhf'
-    RKS = 'rks'
-    ROKS = 'roks'
-    UKS = 'uks'
-=======
     """HFMethodType Enum"""
 
     RHF = "rhf"
     ROHF = "rohf"
     UHF = "uhf"
->>>>>>> c3a5d683
+    RKS = "rks"
+    ROKS = "roks"
+    UKS = "uks"
 
 
 class FermionicDriver(BaseDriver):
