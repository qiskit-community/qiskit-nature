--- conflicted
+++ resolved
@@ -435,7 +435,6 @@
         for key, value in self.items():
             if _to_number(value) == 0:
                 continue
-<<<<<<< HEAD
             if not isinstance(value, ParameterExpression):
                 zero_real = cmath.isclose(value.real, 0.0, abs_tol=atol)
                 zero_imag = cmath.isclose(value.imag, 0.0, abs_tol=atol)
@@ -446,14 +445,6 @@
                 elif zero_real:
                     value = value.imag * 1j
             new_data[key] = value
-=======
-            if zero_imag:
-                new_data[key] = value.real
-            elif zero_real:
-                new_data[key] = value.imag * 1j
-            else:
-                new_data[key] = value
->>>>>>> 40f18174
 
         return self._new_instance(new_data)
 
@@ -506,7 +497,6 @@
             raise ValueError("Cannot compute norm of an operator that contains parameters.")
         return sum(abs(coeff) ** order for coeff in self.values()) ** (1 / order)
 
-<<<<<<< HEAD
     def is_parameterized(self) -> bool:
         """Returns whether the operator contains any parameters."""
         return any(isinstance(coeff, ParameterExpression) for coeff in self.values())
@@ -531,7 +521,7 @@
         if not inplace:
             return self._new_instance(data, other=self)
         return None
-=======
+
     def round(self, decimals: int = 0) -> SparseLabelOp:
         """Rounds the operator coefficients to a specified number of decimal places.
 
@@ -545,7 +535,6 @@
         new_data = {key: np.around(value, decimals=decimals) for key, value in self.items()}
 
         return self._new_instance(new_data)
->>>>>>> 40f18174
 
     def is_zero(self, tol: int | None = None) -> bool:
         r"""Returns true if operator length is zero or all coefficients have value zero.
