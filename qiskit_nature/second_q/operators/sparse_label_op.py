# This code is part of Qiskit.
#
# (C) Copyright IBM 2022.
#
# This code is licensed under the Apache License, Version 2.0. You may
# obtain a copy of this license in the LICENSE.txt file in the root directory
# of this source tree or at http://www.apache.org/licenses/LICENSE-2.0.
#
# Any modifications or derivative works of this code must retain this
# copyright notice, and modified files need to carry a notice indicating
# that they have been altered from the originals.

"""The Sparse Label Operator base class."""

from __future__ import annotations

from abc import ABC, abstractmethod
from collections.abc import Collection, Mapping
from numbers import Complex
from typing import Iterator, Sequence, SupportsComplex, Union

import cmath
import numpy as np
from qiskit.circuit import ParameterExpression
from qiskit.quantum_info.operators.mixins import (
    AdjointMixin,
    GroupMixin,
    LinearMixin,
    TolerancesMixin,
)

from .polynomial_tensor import PolynomialTensor


_TCoeff = Union[complex, ParameterExpression]


def _to_number(a: SupportsComplex | ParameterExpression) -> complex | float:
    if isinstance(a, ParameterExpression):
        sympified = a.sympify()
        return complex(sympified) if sympified.is_Number else np.nan
    return complex(a)


class SparseLabelOp(LinearMixin, AdjointMixin, GroupMixin, TolerancesMixin, ABC, Mapping):
    """The base class for sparse second-quantized operators.

    This class generalizes the storing of operators down to a mapping from string-based labels to
    coefficients. No assumptions are to be made about the contents of the string keys, which is
    entirely left up to concrete subclasses of this base.

    Since this is an abstract base class, we cannot show concrete computation examples here, but
    operators implementing this interface will support:

    - linear operations such as addition and scalar multiplication
    - operator multiplication such as composition and tensor products
    - transposition, conjugation and (by extension) the :meth:`adjoint`
    - equality and equivalence (using the :attr:`atol` and :attr:`rtol` tolerances) comparisons

    Furthermore, several general utility methods exist which are documented below.

    .. note::

        A SparseLabelOp can contain :class:`qiskit.circuit.ParameterExpression` objects as coefficients.
        However, a SparseLabelOp containing parameters does not support the following methods:

        - ``equiv``
        - ``induced_norm``
    """

    def __init__(
        self,
        data: Mapping[str, _TCoeff],
        *,
        copy: bool = True,
        validate: bool = True,
    ) -> None:
        """
        Args:
            data: the operator data, mapping string-based keys to numerical values.
            copy: when set to False the `data` will not be copied and the dictionary will be
                stored by reference rather than by value (which is the default; `copy=True`). Note,
                that this requires you to not change the contents of the dictionary after
                constructing the operator. This also implies `validate=False`. Use with care!
            validate: when set to False the `data` keys will not be validated. Note, that the
                SparseLabelOp base class, makes no assumption about the data keys, so will not
                perform any validation by itself. Only concrete subclasses are encouraged to
                implement a key validation method. Disable this setting with care!

        Raises:
            QiskitNatureError: when an invalid key is encountered during validation.
        """
        self._data: Mapping[str, _TCoeff] = {}
        if copy:
            if validate:
                self._validate_keys(data.keys())
            self._data = dict(data.items())
        else:
            self._data = data

    @property
    @abstractmethod
    def register_length(self) -> int | None:
        """Returns the register length"""

    @abstractmethod
    def _new_instance(
        self,
        data: Mapping[str, complex],
        *,
        other: SparseLabelOp | None = None,
    ) -> SparseLabelOp:
        """A utility method constructing a new operator instance from self and the provided data.

        This method should be used whenever the class constructor would need to be called. It
        handles the operator instance construction in a single place with an unchanged signature
        compared to the potentially varying number of arguments on concrete implementations of this
        abstract base operator class.

        To be more concrete, this method should construct a new operator with the provided ``data``
        using otherwise unchanged additional information from ``self``.
        This method can be overwritten by a subclass in order to allow handling of additional data
        from ``self`` and ``other``, an optional second operator instance.
        To provide a concrete example, lower bounded values such as those which yield the
        :attr:`register_length` attribute can be dealt with in a consistent way.

        Args:
            data: the new data from which to construct the new operator instance.
            other: an optional second operator instance.

        Returns:
            The new operator instance.
        """

    @abstractmethod
    def _validate_keys(self, keys: Collection[str]) -> None:
        """Validates the keys of the operator.

        Args:
            keys: the keys to validate.

        Raises:
            QiskitNatureError: when an invalid key is encountered.
        """

    @classmethod
    @abstractmethod
    def from_polynomial_tensor(cls, tensor: PolynomialTensor) -> SparseLabelOp:
        """Constructs a ``SparseLabelOp`` from a ``PolynomialTensor``.

        Args:
            tensor: the ``PolynomialTensor`` to be expanded.

        Returns:
            The generated ``SparseLabelOp``.
        """

    @classmethod
    @abstractmethod
    def _validate_polynomial_tensor_key(cls, keys: Collection[str]) -> None:
        """Validates the keys of a ``PolynomialTensor`` to be expanded into a ``SparseLabelOp``.

        Args:
            keys: the keys to validate.

        Raises:
            QiskitNatureError: when an invalid key is encountered.
        """

    @classmethod
    def zero(cls) -> SparseLabelOp:
        """Constructs a zero-operator.

        Returns:
            The zero-operator of the given length.
        """
        return cls({}, copy=False)

    @classmethod
    def one(cls) -> SparseLabelOp:
        """Constructs a unity-operator.

        Returns:
            The unity-operator of the given length.
        """
        return cls({"": 1.0}, copy=False)

    def _add(self, other: SparseLabelOp, qargs: None = None) -> SparseLabelOp:
        """Return Operator addition of self and other.

        Args:
            other: the second ``SparseLabelOp`` to add to the first.
            qargs: UNUSED.

        Returns:
            The new summed ``SparseLabelOp``.

        Raises:
            ValueError: when ``qargs`` argument is not ``None``
        """
        if not isinstance(other, self.__class__):
            raise ValueError(
                f"Unsupported operand type(s) for +: '{type(self)}' and '{type(other).__name__}'"
            )

        new_data = {key: value + other._data.get(key, 0) for key, value in self._data.items()}
        other_unique = {key: other._data[key] for key in other._data.keys() - self._data.keys()}
        new_data.update(other_unique)

        return self._new_instance(new_data, other=other)

    def _multiply(self, other: _TCoeff) -> SparseLabelOp:
        """Return scalar multiplication of self and other.

        Args:
            other: the number to multiply the ``SparseLabelOp`` values by.

        Returns:
            The newly multiplied ``SparseLabelOp``.

        Raises:
            TypeError: if ``other`` is not compatible type (int, float or complex)
        """
        if not isinstance(other, (Complex, ParameterExpression)):
            raise TypeError(
                f"Unsupported operand type(s) for *: 'SparseLabelOp' and '{type(other).__name__}'"
            )
        new_data = {key: val * other for key, val in self._data.items()}

        return self._new_instance(new_data)

    def conjugate(self) -> SparseLabelOp:
        """Returns the conjugate of the ``SparseLabelOp``.

        Returns:
            The complex conjugate of the starting ``SparseLabelOp``.
        """
        new_data = {key: np.conjugate(val) for key, val in self._data.items()}

        return self._new_instance(new_data)

    @abstractmethod
    def transpose(self) -> SparseLabelOp:
        """Returns the transpose of the ``SparseLabelOp``.

        Returns:
            The transpose of the starting ``SparseLabelOp``.
        """

    @abstractmethod
    def compose(
        self, other: SparseLabelOp, qargs: None = None, front: bool = False
    ) -> SparseLabelOp:
        r"""Returns the operator composition with another SparseLabelOp.

        Args:
            other: the other SparseLabelOp.
            qargs: UNUSED.
            front: If True composition uses right operator multiplication, otherwise left
                multiplication is used (the default).

        Returns:
            The operator resulting from the composition.

        .. note::
            Composition (``&``) by default is defined as `left` matrix multiplication for
            matrix operators, while ``@`` (equivalent to :meth:`dot`) is defined as `right` matrix
            multiplication. This means that ``A & B == A.compose(B)`` is equivalent to
            ``B @ A == B.dot(A)`` when ``A`` and ``B`` are of the same type.

            Setting the ``front=True`` keyword argument changes this to `right` matrix
            multiplication which is equivalent to the :meth:`dot` method
            ``A.dot(B) == A.compose(B, front=True)``.
        """

    @abstractmethod
    def tensor(self, other: SparseLabelOp) -> SparseLabelOp:
        r"""Returns the tensor product with another SparseLabelOp.

        Args:
            other: the other SparseLabelOp.

        Returns:
            The operator resulting from the tensor product, :math:`self \otimes other`.

        .. note::
            The tensor product can be obtained using the ``^`` binary operator.
            Hence ``a.tensor(b)`` is equivalent to ``a ^ b``.

        .. note:
            Tensor uses reversed operator ordering to :meth:`expand`.
            For two operators of the same type ``a.tensor(b) = b.expand(a)``.
        """
        return self

    @abstractmethod
    def expand(self, other: SparseLabelOp) -> SparseLabelOp:
        r"""Returns the reverse-order tensor product with another SparseLabelOp.

        Args:
            other: the other SparseLabelOp.

        Returns:
            The operator resulting from the tensor product, :math:`othr \otimes self`.

        .. note:
            Expand is the opposite operator ordering to :meth:`tensor`.
            For two operators of the same type ``a.expand(b) = b.tensor(a)``.
        """
        return self

    def equiv(
        self, other: SparseLabelOp, *, atol: float | None = None, rtol: float | None = None
    ) -> bool:
        """Check equivalence of two ``SparseLabelOp`` instances up to an accepted tolerance.

        The default absolute and relative tolerances can be changed via the `atol` and `rtol`
        attributes, respectively.

        Args:
            other: the second ``SparseLabelOp`` to compare with this instance.
            atol: Absolute numerical tolerance. The default behavior is to use ``self.atol``.
            rtol: Relative numerical tolerance. The default behavior is to use ``self.rtol``.

        Returns:
            True if operators are equivalent, False if not.

        Raises:
            ValueError: Operator contains parameters.
        """
        if self.is_parameterized():
            raise ValueError("Cannot compare an operator that contains parameters.")

        if not isinstance(other, self.__class__):
            return False

        if self._data.keys() != other._data.keys():
            return False

        atol = self.atol if atol is None else atol
        rtol = self.rtol if rtol is None else rtol
        for key, value in self._data.items():
            if not cmath.isclose(value, other._data[key], rel_tol=rtol, abs_tol=atol):
                return False

        return True

    def __eq__(self, other: object) -> bool:
        """Check exact equality of two ``SparseLabelOp`` instances

        Args:
            other: the second ``SparseLabelOp`` to compare with this instance.

        Returns:
            True if operators are equal, False if not.
        """
        if not isinstance(other, self.__class__):
            return False

        return self._data == other._data

    def __getitem__(self, __k: str) -> _TCoeff:
        """Get the requested element of the ``SparseLabelOp``."""
        return self._data.__getitem__(__k)

    def __len__(self) -> int:
        """Returns the length of the ``SparseLabelOp``."""
        return self._data.__len__()

    def __iter__(self) -> Iterator[str]:
        """An iterator over the keys of the ``SparseLabelOp``."""
        return self._data.__iter__()

    @abstractmethod
    def terms(self) -> Iterator[tuple[list[tuple[str, int]], _TCoeff]]:
        """Provides an iterator analogous to :meth:`items` but with the labels already split into
        pairs of operation characters and indices.

        Yields:
            A tuple with two items; the first one being a list of pairs of the form (char, int)
            where char represents the operation applied to the register and the integer corresponds
            to the register index on which the operator gets applied; the second item of the
            returned tuple is the coefficient of this term.
        """

    def __pow__(self, power):
        if power == 0:
            return self.__class__.one()

        return super().__pow__(power)

    def argsort(self, *, weight: bool = False) -> Sequence[str]:
        """Returns the keys which sort this operator.

        Args:
            weight: when True, the returned keys will sort this operator according to the
                coefficient weights of the stored terms; when False, the keys will sort the operator
                by its keys (i.e. lexicographically).

        Returns:
            The sequence of keys which sort this operator.
        """
        key = self.get if weight else None
        return sorted(self, key=key)

    def sort(self, *, weight: bool = False) -> SparseLabelOp:
        """Returns a new sorted operator.

        Args:
            weight: when True, the returned keys will sort this operator according to the
                coefficient weights of the stored terms; when False, the keys will sort the operator
                by its keys (i.e. lexicographically).

        Returns:
            A new operator instance with its contents sorted.
        """
        indices = self.argsort(weight=weight)
        return self._new_instance({ind: self[ind] for ind in indices})

<<<<<<< HEAD
    def chop(self, tol: float | None = None) -> SparseLabelOp:
        """Chops the real and imaginary parts of the operator coefficients.
=======
    def chop(self, atol: float | None = None) -> SparseLabelOp:
        """Chops the real and imaginary phases of the operator coefficients.
>>>>>>> dff4a305

        This function separately chops the real and imaginary parts of all coefficients to the
        provided tolerance. Parameters are ignored.

        Args:
            atol: the tolerance to which to chop. If ``None``, :attr:`atol` will be used.

        Returns:
            The chopped operator.
        """
        atol = atol if atol is not None else self.atol

        new_data = {}
        for key, value in self.items():
<<<<<<< HEAD
            if _to_number(value) == 0:
=======
            zero_real = cmath.isclose(value.real, 0.0, abs_tol=atol)
            zero_imag = cmath.isclose(value.imag, 0.0, abs_tol=atol)
            if zero_real and zero_imag:
>>>>>>> dff4a305
                continue
            if not isinstance(value, ParameterExpression):
                zero_real = cmath.isclose(value.real, 0.0, abs_tol=tol)
                zero_imag = cmath.isclose(value.imag, 0.0, abs_tol=tol)
                if zero_real and zero_imag:
                    continue
                if zero_imag:
                    value = value.real
                elif zero_real:
                    value = value.imag * 1j
            new_data[key] = value

        return self._new_instance(new_data)

    @abstractmethod
    def simplify(self, atol: float | None = None) -> SparseLabelOp:
        """Simplify the operator.

        Merges terms with same labels and eliminates terms with coefficients close to 0.
        Returns a new operator (the original operator is not modified).

        Args:
            atol: Absolute numerical tolerance. The default behavior is to use ``self.atol``.

        Returns:
            The simplified operator.
        """

    def induced_norm(self, order: int = 1) -> float:
        r"""Returns the p-norm induced by the operator coefficients.

        If the operator is represented as a sum of terms

        .. math::
            \sum_i w_i H_i

        then the induced :math:`p`-norm is

        .. math::
            \left(\sum_i |w_i|^p \right)^{1/p}

        This is the standard :math:`p`-norm of the operator coefficients
        considered as a vector (see `https://en.wikipedia.org/wiki/Norm_(mathematics)#p-norm`_).
        Note that this method does not normal-order or simplify the operator
        before computing the norm; performing either of those operations
        can affect the result.

        Args:
            order: Order :math:`p` of the norm. The default value is 1.

        Returns:
            The induced norm.

        .. _https://en.wikipedia.org/wiki/Norm_(mathematics)#p-norm:
            https://en.wikipedia.org/wiki/Norm_(mathematics)#p-norm

        Raises:
            ValueError: Operator contains parameters.
        """
        if self.is_parameterized():
            raise ValueError("Cannot compute norm of an operator that contains parameters.")
        return sum(abs(coeff) ** order for coeff in self.values()) ** (1 / order)

    def is_parameterized(self) -> bool:
        """Returns whether the operator contains any parameters."""
        return any(isinstance(coeff, ParameterExpression) for coeff in self.values())

    def assign_parameters(
        self, parameters: Mapping[ParameterExpression, _TCoeff], inplace: bool = False
    ) -> SparseLabelOp | None:
        """Assign parameters to new parameters or values.

        Args:
            parameters: The mapping from parameters to new parameters or values.
            inplace: If True, the operator is modified in-place. Otherwise, a new operator is
                returned.

        Returns:
            The operator with the parameters assigned, or None if ``inplace=True``.
        """
<<<<<<< HEAD
        data = self._data if inplace else dict(self._data.items())
        for key, value in data.items():
            if value in parameters:
                data[key] = parameters[value]
        if not inplace:
            return self._new_instance(data, other=self)
=======
        return sum(abs(coeff) ** order for coeff in self.values()) ** (1 / order)

    def is_zero(self, tol: int | None = None) -> bool:
        r"""Returns true if operator length is zero or all coefficients have value zero.

        Args:
            tol: tolerance for checking coefficient values. If this is `None`,
                :attr:`atol` will be used instead.

        Returns:
            If operator length is zero or all coefficients are zero.
        """
        if len(self) == 0:
            return True
        tol = tol if tol is not None else self.atol
        return all(np.isclose(val, 0, atol=tol) for val in self._data.values())
>>>>>>> dff4a305
<|MERGE_RESOLUTION|>--- conflicted
+++ resolved
@@ -417,13 +417,8 @@
         indices = self.argsort(weight=weight)
         return self._new_instance({ind: self[ind] for ind in indices})
 
-<<<<<<< HEAD
-    def chop(self, tol: float | None = None) -> SparseLabelOp:
+    def chop(self, atol: float | None = None) -> SparseLabelOp:
         """Chops the real and imaginary parts of the operator coefficients.
-=======
-    def chop(self, atol: float | None = None) -> SparseLabelOp:
-        """Chops the real and imaginary phases of the operator coefficients.
->>>>>>> dff4a305
 
         This function separately chops the real and imaginary parts of all coefficients to the
         provided tolerance. Parameters are ignored.
@@ -438,17 +433,11 @@
 
         new_data = {}
         for key, value in self.items():
-<<<<<<< HEAD
             if _to_number(value) == 0:
-=======
-            zero_real = cmath.isclose(value.real, 0.0, abs_tol=atol)
-            zero_imag = cmath.isclose(value.imag, 0.0, abs_tol=atol)
-            if zero_real and zero_imag:
->>>>>>> dff4a305
                 continue
             if not isinstance(value, ParameterExpression):
-                zero_real = cmath.isclose(value.real, 0.0, abs_tol=tol)
-                zero_imag = cmath.isclose(value.imag, 0.0, abs_tol=tol)
+                zero_real = cmath.isclose(value.real, 0.0, abs_tol=atol)
+                zero_imag = cmath.isclose(value.imag, 0.0, abs_tol=atol)
                 if zero_real and zero_imag:
                     continue
                 if zero_imag:
@@ -525,15 +514,12 @@
         Returns:
             The operator with the parameters assigned, or None if ``inplace=True``.
         """
-<<<<<<< HEAD
         data = self._data if inplace else dict(self._data.items())
         for key, value in data.items():
             if value in parameters:
                 data[key] = parameters[value]
         if not inplace:
             return self._new_instance(data, other=self)
-=======
-        return sum(abs(coeff) ** order for coeff in self.values()) ** (1 / order)
 
     def is_zero(self, tol: int | None = None) -> bool:
         r"""Returns true if operator length is zero or all coefficients have value zero.
@@ -548,5 +534,4 @@
         if len(self) == 0:
             return True
         tol = tol if tol is not None else self.atol
-        return all(np.isclose(val, 0, atol=tol) for val in self._data.values())
->>>>>>> dff4a305
+        return all(np.isclose(val, 0, atol=tol) for val in self._data.values())