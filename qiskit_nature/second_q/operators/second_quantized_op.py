# This code is part of Qiskit.
#
# (C) Copyright IBM 2021, 2022.
#
# This code is licensed under the Apache License, Version 2.0. You may
# obtain a copy of this license in the LICENSE.txt file in the root directory
# of this source tree or at http://www.apache.org/licenses/LICENSE-2.0.
#
# Any modifications or derivative works of this code must retain this
# copyright notice, and modified files need to carry a notice indicating
# that they have been altered from the originals.

"""The Sum Operator base interface."""

from __future__ import annotations

from abc import ABC, abstractmethod
from typing import Any, Optional

import numpy as np
from qiskit.opflow.mixins import StarAlgebraMixin
from qiskit.quantum_info.operators.mixins import TolerancesMixin


class SecondQuantizedOp(StarAlgebraMixin, TolerancesMixin, ABC):
    """The Second Quantized Operator base interface.

    This interface should be implemented by all creation- and annihilation-type particle operators
    in the second-quantized formulation.
    """

    @property
    @abstractmethod
    def register_length(self) -> int:
        """Getter for the length of the particle register that the SumOp acts on."""
        raise NotImplementedError

    def __pow__(self, power):
        if power == 0:
            return self.__class__("I" * self.register_length)

        return super().__pow__(power)

    @abstractmethod
    def simplify(self, atol: Optional[float] = None):
        """Simplify the operator.

        Merges terms with same labels and eliminates terms with coefficients close to 0.
        Returns a new operator (the original operator is not modified).

        Args:
            atol: Absolute numerical tolerance. The default behavior is to use ``self.atol``,
                which would be 1e-8 unless changed by the user.
        Returns:
            The simplified operator.
        """
        raise NotImplementedError

    @abstractmethod
    def to_list(self) -> list[tuple[str, complex]]:
        """Returns the operators internal contents in list-format."""
        raise NotImplementedError

    def is_hermitian(self, atol: Optional[float] = None) -> bool:
        """Checks whether the operator is hermitian.

        Args:
            atol: Absolute numerical tolerance. The default behavior is to use ``self.atol``,
                which would be 1e-8 unless changed by the user.

        Returns:
            True if the operator is hermitian up to numerical tolerance, False otherwise.
        """
        return self.equiv(self.adjoint(), atol=atol)

    def equiv(self, other: Any, atol: Optional[float] = None) -> bool:
        """Checks whether this operator is approximately equal to another operator.

        Args:
            other: The operator to compare to for approximate equality.
            atol: Absolute numerical tolerance. The default behavior is to use ``self.atol``,
                which would be 1e-8 unless changed by the user.

        Returns:
            True if the operators are equal up to numerical tolerance, False otherwise.

        Raises:
            TypeError: Cannot compare with an object of an unsupported type.
        """
        if not isinstance(other, type(self)):
            raise TypeError(f"Cannot compare objects of types {type(self)} and {type(other)}.")
        if atol is None:
            atol = self.atol
<<<<<<< HEAD
        diff = (self - other).simplify(atol=atol)
        return all(np.isclose(coeff, 0.0, atol=atol) for _, coeff in diff.to_list())
=======
        diff = (self - self.adjoint()).simplify(atol=atol)
        return all(np.isclose(coeff, 0.0, atol=atol) for _, coeff in diff.to_list())

    def induced_norm(self, order: int = 1) -> float:
        r"""Returns the p-norm induced by the operator coefficients.

        If the operator is represented as a sum of terms

        .. math::
            \sum_i w_i H_i

        then the induced :math:`p`-norm is

        .. math::
            \left(\sum_i |w_i|^p \right)^{1/p}

        This is the standard :math:`p`-norm of the operator coefficients
        considered as a vector (see `https://en.wikipedia.org/wiki/Norm_(mathematics)#p-norm`_).
        Note that this method does not normal-order or simplify the operator
        before computing the norm; performing either of those operations
        can affect the result.

        Args:
            order: Order :math:`p` of the norm. The default value is 1.

        Returns:
            The induced norm.

        .. _https://en.wikipedia.org/wiki/Norm_(mathematics)#p-norm:
            https://en.wikipedia.org/wiki/Norm_(mathematics)#p-norm
        """
        return sum(abs(coeff) ** order for _, coeff in self.to_list()) ** (1 / order)
>>>>>>> efab7e03
<|MERGE_RESOLUTION|>--- conflicted
+++ resolved
@@ -91,11 +91,7 @@
             raise TypeError(f"Cannot compare objects of types {type(self)} and {type(other)}.")
         if atol is None:
             atol = self.atol
-<<<<<<< HEAD
         diff = (self - other).simplify(atol=atol)
-        return all(np.isclose(coeff, 0.0, atol=atol) for _, coeff in diff.to_list())
-=======
-        diff = (self - self.adjoint()).simplify(atol=atol)
         return all(np.isclose(coeff, 0.0, atol=atol) for _, coeff in diff.to_list())
 
     def induced_norm(self, order: int = 1) -> float:
@@ -126,5 +122,4 @@
         .. _https://en.wikipedia.org/wiki/Norm_(mathematics)#p-norm:
             https://en.wikipedia.org/wiki/Norm_(mathematics)#p-norm
         """
-        return sum(abs(coeff) ** order for _, coeff in self.to_list()) ** (1 / order)
->>>>>>> efab7e03
+        return sum(abs(coeff) ** order for _, coeff in self.to_list()) ** (1 / order)