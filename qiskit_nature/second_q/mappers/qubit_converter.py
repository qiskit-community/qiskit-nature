--- conflicted
+++ resolved
@@ -171,17 +171,10 @@
         return copy.deepcopy(self._z2symmetries)
 
     def _check_reset_mapper(self) -> None:
-<<<<<<< HEAD
-        """Resets the `ParityMapper` if the attribute :attr:`two_qubit_reduction` is set to False. This
-        makes the behavior of the QubitConverter compatible with the new ParityMapper class which only
-        has one attribute :attr:`num_particles`. This must be called before any call to the mapping
-        method of the mappers.
-=======
         """Resets the ``ParityMapper`` if the attribute :attr:`two_qubit_reduction` is set to False. This
         makes the behavior of the QubitConverter compatible with the new ParityMapper class which only
         has one attribute :attr:`num_particles`. This must be called right before any mapping method of
         the mappers.
->>>>>>> 68aadf11
         """
         if isinstance(self._mapper, ParityMapper) and not self.two_qubit_reduction:
             self._mapper.num_particles = None
