# This code is part of Qiskit.
#
# (C) Copyright IBM 2021, 2023.
#
# This code is licensed under the Apache License, Version 2.0. You may
# obtain a copy of this license in the LICENSE.txt file in the root directory
# of this source tree or at http://www.apache.org/licenses/LICENSE-2.0.
#
# Any modifications or derivative works of this code must retain this
# copyright notice, and modified files need to carry a notice indicating
# that they have been altered from the originals.

"""Qubit Mapper interface."""

from __future__ import annotations

from abc import ABC, abstractmethod
from functools import lru_cache
from typing import Union, TypeVar, Dict, Iterable, Generic, Tuple, Generator, Optional

import numpy as np
from qiskit.opflow import PauliSumOp
from qiskit.quantum_info.operators import Pauli, SparsePauliOp
from qiskit.algorithms.list_or_dict import ListOrDict as ListOrDictType

from qiskit_nature import QiskitNatureError
from qiskit_nature.second_q.operators import SparseLabelOp

# pylint: disable=invalid-name
T = TypeVar("T")


class _ListOrDict(Dict, Iterable, Generic[T]):
    """The ListOrDict utility class.

    This is a utility which allows seamless iteration of a `list` or `dict` object.
    """

    def __init__(self, values: Optional[ListOrDictType] = None):
        """
        Args:
            values: an optional object of `list` or `dict` type.
        """
        if isinstance(values, list):
            values = dict(enumerate(values))
        elif values is None:
            values = {}
        super().__init__(values)

    def __iter__(self) -> Generator[Tuple[Union[int, str], T], T, None]:
        """Return the generator-iterator method."""
        return self._generator()

    def _generator(self) -> Generator[Tuple[Union[int, str], T], T, None]:
        """Return generator method iterating the contents of this class.

        This generator yields the `(key, value)` pairs of the underlying dictionary. If this object
        was constructed from a list, the keys in this generator are simply the numeric indices.

        This generator also supports overriding the yielded value upon receiving any value other
        than `None` from a `send` [1] instruction.

        [1]: https://docs.python.org/3/reference/expressions.html#generator.send
        """
        for key, value in self.items():
            new_value = yield (key, value)
            if new_value is not None:
                self[key] = new_value

<<<<<<< HEAD
=======
    def unwrap(self, wrapped_type: type, suppress_none: bool = False) -> Dict | Iterable | T:
        """Return the content of this class according to the initial type of the data before
        the creation of the ListOrDict object.

        Args:
            wrapped_type: Type of the data before the creation of the ListOrDict object.
            suppress_none: If None values should be suppressed from the output list.

        Returns:
            Content of the current class instance as a list, a dictionary or a single element.
        """
        if wrapped_type == list:
            if suppress_none:
                return [op for _, op in iter(self) if op is not None]
            else:
                return [op for _, op in iter(self)]
        if wrapped_type == dict:
            return dict(iter(self))
        # only other case left is that it was a single operator to begin with:
        return list(iter(self))[0][1]

>>>>>>> 17f9954d

class QubitMapper(ABC):
    """The interface for implementing methods which map from a `SparseLabelOp` to a
    qubit operator in the form of a `PauliSumOp`.
    """

    def __init__(self, allows_two_qubit_reduction: bool = False):
        """
        Args:
            allows_two_qubit_reduction: Set if mapper will create known symmetry such that the
                number of qubits in the mapped operator can be reduced accordingly.
        """
        self._allows_two_qubit_reduction = allows_two_qubit_reduction

    @property
    def allows_two_qubit_reduction(self) -> bool:
        """
        Getter for symmetry information for two qubit reduction

        Returns: If mapping generates the known symmetry that allows two qubit reduction.

        """
        return self._allows_two_qubit_reduction

    @abstractmethod
    def _map_single(self, second_q_op: SparseLabelOp) -> PauliSumOp:
        """Maps a :class:`~qiskit_nature.second_q.operators.SparseLabelOp`
        to a `PauliSumOp`.

        Args:
            second_q_op: the `SparseLabelOp` to be mapped.

        Returns:
            The `PauliSumOp` corresponding to the problem-Hamiltonian in the qubit space.
        """
        raise NotImplementedError()

    def map(
        self,
<<<<<<< HEAD
        second_q_ops: SparseLabelOp | PauliSumOp | ListOrDictType[SparseLabelOp | PauliSumOp],
=======
        second_q_ops: SparseLabelOp | ListOrDictType[SparseLabelOp],
>>>>>>> 17f9954d
        suppress_none: bool = None,
    ) -> PauliSumOp | ListOrDictType[PauliSumOp]:
        """Maps a second quantized operator or a list, dict of second quantized operators based on
        the current mapper.

        Args:
            second_q_ops: A second quantized operator, or list thereof.
            suppress_none: If None should be placed in the output list where an operator
                did not commute with symmetry, to maintain order, or whether that should
                be suppressed where the output list length may then be smaller than the input.

        Returns:
            A qubit operator in the form of a PauliSumOp, or list (resp. dict) thereof if a list
            (resp. dict) of second quantized operators was supplied.
        """
        wrapped_type = type(second_q_ops)

<<<<<<< HEAD
        if issubclass(wrapped_type, (SparseLabelOp, PauliSumOp)):
            second_q_ops = [second_q_ops]
            suppress_none = False

        wrapped_second_q_ops: _ListOrDict[SparseLabelOp | PauliSumOp] = _ListOrDict(second_q_ops)

        qubit_ops: _ListOrDict = _ListOrDict()
        for name, second_q_op in iter(wrapped_second_q_ops):
            if isinstance(second_q_op, PauliSumOp):
                qubit_ops[name] = second_q_op
            else:
                qubit_ops[name] = self._map_single(second_q_op)

        returned_ops: Union[PauliSumOp, ListOrDictType[PauliSumOp]]

        if issubclass(wrapped_type, (SparseLabelOp, PauliSumOp)):
            returned_ops = list(iter(qubit_ops))[0][1]
        elif wrapped_type == list:
            if suppress_none:
                returned_ops = [op for _, op in iter(qubit_ops) if op is not None]
            else:
                returned_ops = [op for _, op in iter(qubit_ops)]
        elif wrapped_type == dict:
            returned_ops = dict(iter(qubit_ops))
=======
        if issubclass(wrapped_type, SparseLabelOp):
            second_q_ops = [second_q_ops]
            suppress_none = False

        wrapped_second_q_ops: _ListOrDict[SparseLabelOp] = _ListOrDict(second_q_ops)

        qubit_ops: _ListOrDict = _ListOrDict()
        for name, second_q_op in iter(wrapped_second_q_ops):
            qubit_ops[name] = self._map_single(second_q_op)

        returned_ops: Union[PauliSumOp, ListOrDictType[PauliSumOp]] = qubit_ops.unwrap(
            wrapped_type, suppress_none=suppress_none
        )
>>>>>>> 17f9954d

        return returned_ops

    @classmethod
    @lru_cache(maxsize=32)
    def pauli_table(cls, nmodes: int) -> list[tuple[Pauli, Pauli]]:
        """Generates a Pauli-lookup table mapping from modes to pauli pairs.

        The generated table is processed by :meth:`.QubitMapper.sparse_pauli_operators`.

        Args:
            nmodes: the number of modes for which to generate the table.

        Returns:
            A list of tuples in which the first and second Pauli operator the real and imaginary
            Pauli strings, respectively.
        """

    @classmethod
    @lru_cache(maxsize=32)
    def sparse_pauli_operators(cls, nmodes: int) -> tuple[list[SparsePauliOp], list[SparsePauliOp]]:
        """Generates the cached :class:`.SparsePauliOp` terms.

        This uses :meth:`.QubitMapper.pauli_table` to construct a list of operators used to
        translate the second-quantization symbols into qubit operators.

        Args:
            nmodes: the number of modes for which to generate the operators.

        Returns:
            Two lists stored in a tuple, consisting of the creation and annihilation  operators,
            applied on the individual modes.
        """
        times_creation_op = []
        times_annihilation_op = []

        for paulis in cls.pauli_table(nmodes):
            real_part = SparsePauliOp(paulis[0], coeffs=[0.5])
            imag_part = SparsePauliOp(paulis[1], coeffs=[0.5j])

            # The creation operator is given by 0.5*(X - 1j*Y)
            creation_op = real_part - imag_part
            times_creation_op.append(creation_op)

            # The annihilation operator is given by 0.5*(X + 1j*Y)
            annihilation_op = real_part + imag_part
            times_annihilation_op.append(annihilation_op)

        return (times_creation_op, times_annihilation_op)

    # TODO: remove nmodes argument once having access to SparseLabelOp.register_length
    @classmethod
    def mode_based_mapping(cls, second_q_op: SparseLabelOp, nmodes: int) -> PauliSumOp:
        """Utility method to map a `SparseLabelOp` to a `PauliSumOp` using a pauli table.

        Args:
            second_q_op: the `SparseLabelOp` to be mapped.
            nmodes: the number of modes for which to generate the operators.

        Returns:
            The `PauliSumOp` corresponding to the problem-Hamiltonian in the qubit space.

        Raises:
            QiskitNatureError: If number length of pauli table does not match the number
                of operator modes, or if the operator has unexpected label content
        """
        times_creation_op, times_annihilation_op = cls.sparse_pauli_operators(nmodes)

        # make sure ret_op_list is not empty by including a zero op
        ret_op_list = [SparsePauliOp("I" * nmodes, coeffs=[0])]

        for terms, coeff in second_q_op.terms():
            # 1. Initialize an operator list with the identity scaled by the `coeff`
            ret_op = SparsePauliOp("I" * nmodes, coeffs=np.array([coeff]))

            # Go through the label and replace the fermion operators by their qubit-equivalent, then
            # save the respective Pauli string in the pauli_str list.
            for term in terms:
                char = term[0]
                if char == "":
                    break
                position = int(term[1])
                if char == "+":
                    ret_op = ret_op.compose(times_creation_op[position], front=True)
                elif char == "-":
                    ret_op = ret_op.compose(times_annihilation_op[position], front=True)
                # catch any disallowed labels
                else:
                    raise QiskitNatureError(
                        f"FermionicOp label included '{char}'. Allowed characters: I, N, E, +, -"
                    )
            ret_op_list.append(ret_op)

        return PauliSumOp(SparsePauliOp.sum(ret_op_list).simplify())<|MERGE_RESOLUTION|>--- conflicted
+++ resolved
@@ -67,8 +67,6 @@
             if new_value is not None:
                 self[key] = new_value
 
-<<<<<<< HEAD
-=======
     def unwrap(self, wrapped_type: type, suppress_none: bool = False) -> Dict | Iterable | T:
         """Return the content of this class according to the initial type of the data before
         the creation of the ListOrDict object.
@@ -90,7 +88,6 @@
         # only other case left is that it was a single operator to begin with:
         return list(iter(self))[0][1]
 
->>>>>>> 17f9954d
 
 class QubitMapper(ABC):
     """The interface for implementing methods which map from a `SparseLabelOp` to a
@@ -130,11 +127,7 @@
 
     def map(
         self,
-<<<<<<< HEAD
-        second_q_ops: SparseLabelOp | PauliSumOp | ListOrDictType[SparseLabelOp | PauliSumOp],
-=======
         second_q_ops: SparseLabelOp | ListOrDictType[SparseLabelOp],
->>>>>>> 17f9954d
         suppress_none: bool = None,
     ) -> PauliSumOp | ListOrDictType[PauliSumOp]:
         """Maps a second quantized operator or a list, dict of second quantized operators based on
@@ -152,32 +145,6 @@
         """
         wrapped_type = type(second_q_ops)
 
-<<<<<<< HEAD
-        if issubclass(wrapped_type, (SparseLabelOp, PauliSumOp)):
-            second_q_ops = [second_q_ops]
-            suppress_none = False
-
-        wrapped_second_q_ops: _ListOrDict[SparseLabelOp | PauliSumOp] = _ListOrDict(second_q_ops)
-
-        qubit_ops: _ListOrDict = _ListOrDict()
-        for name, second_q_op in iter(wrapped_second_q_ops):
-            if isinstance(second_q_op, PauliSumOp):
-                qubit_ops[name] = second_q_op
-            else:
-                qubit_ops[name] = self._map_single(second_q_op)
-
-        returned_ops: Union[PauliSumOp, ListOrDictType[PauliSumOp]]
-
-        if issubclass(wrapped_type, (SparseLabelOp, PauliSumOp)):
-            returned_ops = list(iter(qubit_ops))[0][1]
-        elif wrapped_type == list:
-            if suppress_none:
-                returned_ops = [op for _, op in iter(qubit_ops) if op is not None]
-            else:
-                returned_ops = [op for _, op in iter(qubit_ops)]
-        elif wrapped_type == dict:
-            returned_ops = dict(iter(qubit_ops))
-=======
         if issubclass(wrapped_type, SparseLabelOp):
             second_q_ops = [second_q_ops]
             suppress_none = False
@@ -191,7 +158,6 @@
         returned_ops: Union[PauliSumOp, ListOrDictType[PauliSumOp]] = qubit_ops.unwrap(
             wrapped_type, suppress_none=suppress_none
         )
->>>>>>> 17f9954d
 
         return returned_ops
 
