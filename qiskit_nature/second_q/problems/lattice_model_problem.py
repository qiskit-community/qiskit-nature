--- conflicted
+++ resolved
@@ -12,23 +12,13 @@
 
 """The Lattice Model Problem class."""
 
-<<<<<<< HEAD
 from __future__ import annotations
 
-from typing import Callable, Dict, List, Optional, Tuple, Union
-=======
 from typing import Callable, List, Optional, Union
->>>>>>> fdde5e1f
 
 import numpy as np
 
 from qiskit.algorithms import EigensolverResult, MinimumEigensolverResult
-<<<<<<< HEAD
-from qiskit.opflow import PauliSumOp
-from qiskit_nature.second_q.mappers import QubitConverter
-=======
-from qiskit_nature import ListOrDictType, settings
->>>>>>> fdde5e1f
 from qiskit_nature.second_q.operators import SecondQuantizedOp
 
 from qiskit_nature.second_q.properties.lattice_model import LatticeModel
