--- conflicted
+++ resolved
@@ -56,10 +56,6 @@
         self._num_modals = num_modals
         self.truncation_order = truncation_order
 
-<<<<<<< HEAD
-    def second_q_ops(self) -> tuple[SecondQuantizedOp, dict[str, SecondQuantizedOp]]:
-        """Returns the second quantized operators associated with this problem.
-=======
     @property
     def num_modals(self) -> List[int]:
         """Returns the number of modals, always expanded as a list."""
@@ -72,14 +68,8 @@
             num_modals = self._num_modals
         return num_modals
 
-    def second_q_ops(self) -> ListOrDictType[SecondQuantizedOp]:
-        """Returns the second quantized operators created based on the driver and transformations.
-
-        If the arguments are returned as a `list`, the operators are in the following order: the
-        Vibrational Hamiltonian operator, occupied modal operators for each mode.
-
-        The actual return-type is determined by `qiskit_nature.settings.dict_aux_operators`.
->>>>>>> fdde5e1f
+    def second_q_ops(self) -> tuple[SecondQuantizedOp, dict[str, SecondQuantizedOp]]:
+        """Returns the second quantized operators associated with this problem.
 
         Returns:
             A tuple, with the first object being the main operator and the second being a dictionary
