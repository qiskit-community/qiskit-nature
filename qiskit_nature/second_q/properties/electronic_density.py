# This code is part of Qiskit.
#
# (C) Copyright IBM 2022.
#
# This code is licensed under the Apache License, Version 2.0. You may
# obtain a copy of this license in the LICENSE.txt file in the root directory
# of this source tree or at http://www.apache.org/licenses/LICENSE-2.0.
#
# Any modifications or derivative works of this code must retain this
# copyright notice, and modified files need to carry a notice indicating
# that they have been altered from the originals.

"""The ElectronicDensity property."""

from __future__ import annotations

import re
<<<<<<< HEAD
from typing import TYPE_CHECKING, Mapping, Sequence, cast
=======
from typing import Sequence, cast
>>>>>>> cb2bc1e6

import numpy as np

import qiskit_nature  # pylint: disable=unused-import
from qiskit_nature.second_q.operators import ElectronicIntegrals, FermionicOp


class ElectronicDensity(ElectronicIntegrals):
    """The ElectronicDensity property.

    This property adds operators to evaluate the 1- and 2-reduced density matrices (RDMs). It is
    implemented as a subclass of the :class:`~qiskit_nature.second_q.operators.ElectronicIntegrals`
    which means that it supports mathematical operations and generally stores unrestricted spin
    data. However, you can trace out the spin using
    :meth:`~qiskit_nature.second_q.operators.ElectronicIntegrals.trace_spin`.
    """

    @staticmethod
    def from_orbital_occupation(
        alpha_occupation: Sequence[float],
        beta_occupation: Sequence[float],
    ) -> ElectronicDensity:
        """Initializes an ``ElectronicDensity`` from the provided orbital occupations.

        This method assumes an orthonormal basis, and will initialize the 1-RDMs simply as diagonal
        matrices of the provided orbital occupations. The 2-RDMs are computed based on these 1-RDMs.

        Args:
            alpha_occupation: the alpha-spin orbital occupations.
            beta_occupation: the beta-spin orbital occupations.

        Returns:
            The resulting ``ElectronicDensity``.
        """
        rdm1_a = np.diag(alpha_occupation)
        rdm2_aa = np.einsum("ij,kl->ijkl", rdm1_a, rdm1_a) - np.einsum(
            "ij,kl->iklj", rdm1_a, rdm1_a
        )

        rdm1_b = np.diag(beta_occupation)
        rdm2_bb = np.einsum("ij,kl->ijkl", rdm1_b, rdm1_b) - np.einsum(
            "ij,kl->iklj", rdm1_b, rdm1_b
        )
        rdm2_ba = np.einsum("ij,kl->ijkl", rdm1_a, rdm1_b)

        return ElectronicDensity.from_raw_integrals(
            rdm1_a, rdm2_aa, rdm1_b, rdm2_bb, rdm2_ba, auto_index_order=False
        )

    def second_q_ops(self) -> Mapping[str, FermionicOp]:
        """Returns the density evaluation operators.

        Returns:
            A mapping of strings to `FermionicOp` objects.
        """
        tensor = self.second_q_coeffs()
        register_length = tensor.register_length

        aux_ops = {}
        for key in tensor:
            if key == "":
                continue

            label_template = " ".join(f"{op}_{{}}" for op in key)

            ndarray = cast(np.ndarray, tensor[key])
            for index in np.ndindex(*ndarray.shape):
                aux_ops[f"RDM{index}"] = FermionicOp(
                    {label_template.format(*index): 1.0},
                    num_spin_orbitals=register_length,
                    copy=False,
                )

        return aux_ops

    def interpret(
        self, result: "qiskit_nature.second_q.problemsEigenstateResult"  # type: ignore[name-defined]
    ) -> None:
        """Interprets an :class:`qiskit_nature.second_q.problems.EigenstateResult`.

        In particular, this method gathers the evaluated auxiliary operator values and constructs
        the resulting ``ElectronicDensity`` and stores it in the result object.

        Args:
            result: the result to add meaning to.
        """
        n_spatial = self.register_length
        n_spin = 2 * n_spatial

        rdm1 = np.zeros((n_spin, n_spin), dtype=float)
        rdm2 = np.zeros((n_spin, n_spin, n_spin, n_spin), dtype=float)

        rdm1_idx_regex = re.compile(r"RDM\((\d+), (\d+)\)")
        rdm2_idx_regex = re.compile(r"RDM\((\d+), (\d+), (\d+), (\d+)\)")

        for name, aux_value in result.aux_operators_evaluated[0].items():
            # immediately skip zero values
            if np.isclose(aux_value, 0.0):
                continue

            match = rdm1_idx_regex.fullmatch(name)
            if match is not None:
                mo_i, mo_j = (int(idx) for idx in match.groups())
                rdm1[mo_i, mo_j] = aux_value.real
                continue

            match = rdm2_idx_regex.fullmatch(name)
            if match is not None:
                mo_i, mo_j, mo_k, mo_l = (int(idx) for idx in match.groups())
                rdm2[mo_i, mo_j, mo_k, mo_l] = aux_value.real

        result.electronic_density = ElectronicDensity.from_raw_integrals(
            rdm1[n_spatial:, n_spatial:],
            rdm2[n_spatial:, n_spatial:, n_spatial:, n_spatial:],
            rdm1[:n_spatial, :n_spatial],
            rdm2[:n_spatial, :n_spatial, :n_spatial, :n_spatial],
            rdm2[:n_spatial, n_spatial:, n_spatial:, :n_spatial],
            auto_index_order=False,
        )<|MERGE_RESOLUTION|>--- conflicted
+++ resolved
@@ -15,11 +15,7 @@
 from __future__ import annotations
 
 import re
-<<<<<<< HEAD
-from typing import TYPE_CHECKING, Mapping, Sequence, cast
-=======
-from typing import Sequence, cast
->>>>>>> cb2bc1e6
+from typing import Mapping, Sequence, cast
 
 import numpy as np
 
