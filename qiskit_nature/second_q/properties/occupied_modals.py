# This code is part of Qiskit.
#
# (C) Copyright IBM 2021, 2022.
#
# This code is licensed under the Apache License, Version 2.0. You may
# obtain a copy of this license in the LICENSE.txt file in the root directory
# of this source tree or at http://www.apache.org/licenses/LICENSE-2.0.
#
# Any modifications or derivative works of this code must retain this
# copyright notice, and modified files need to carry a notice indicating
# that they have been altered from the originals.

"""The OccupiedModals property."""

from __future__ import annotations

<<<<<<< HEAD
from typing import Optional, Mapping, TYPE_CHECKING
=======
from typing import Optional

import h5py
>>>>>>> cb2bc1e6

import qiskit_nature  # pylint: disable=unused-import
from qiskit_nature.second_q.operators import VibrationalOp

from .bases import VibrationalBasis


class OccupiedModals:
    """The OccupiedModals property."""

    def __init__(
        self,
        basis: Optional[VibrationalBasis] = None,
    ) -> None:
        """
        Args:
            basis: the
                :class:`~qiskit_nature.second_q.properties.bases.VibrationalBasis`
                through which to map the integrals into second quantization. This attribute **MUST**
                be set before the second-quantized operator can be constructed.
        """
        self._basis: VibrationalBasis = basis

    @property
    def basis(self) -> VibrationalBasis:
        """Returns the basis."""
        return self._basis

    @basis.setter
    def basis(self, basis: VibrationalBasis) -> None:
        """Sets the basis."""
        self._basis = basis

    def second_q_ops(self) -> Mapping[str, VibrationalOp]:
        """Returns the second quantized operators indicating the occupied modals per mode.

        Returns:
            A mapping of strings to `VibrationalOp` objects.
        """
        num_modals_per_mode = self.basis._num_modals_per_mode
        num_modes = len(num_modals_per_mode)

        return {str(mode): self._get_mode_op(mode) for mode in range(num_modes)}

    def _get_mode_op(self, mode: int) -> VibrationalOp:
        """Constructs an operator to evaluate which modal of a given mode is occupied.

        Args:
            mode: the mode index.

        Returns:
            The operator to evaluate which modal of the given mode is occupied.
        """
        num_modals_per_mode = self.basis._num_modals_per_mode

        labels: list[tuple[str, complex]] = []

        for modal in range(num_modals_per_mode[mode]):
            labels.append((f"+_{mode}*{modal} -_{mode}*{modal}", 1.0))

        return VibrationalOp(labels, len(num_modals_per_mode), num_modals_per_mode)

    def interpret(
        self, result: "qiskit_nature.second_q.problemsEigenstateResult"  # type: ignore[name-defined]
    ) -> None:
        """Interprets an :class:`~qiskit_nature.second_q.problems.EigenstateResult`
        in this property's context.

        Args:
            result: the result to add meaning to.
        """
        result.num_occupied_modals_per_mode = []

        if not isinstance(result.aux_operators_evaluated, list):
            aux_operators_evaluated = [result.aux_operators_evaluated]
        else:
            aux_operators_evaluated = result.aux_operators_evaluated

        num_modes = len(self._basis._num_modals_per_mode)

        for aux_op_eigenvalues in aux_operators_evaluated:
            occ_modals = []
            for mode in range(num_modes):
                _key = str(mode) if isinstance(aux_op_eigenvalues, dict) else mode
                if aux_op_eigenvalues[_key] is not None:
                    occ_modals.append(aux_op_eigenvalues[_key].real)
                else:
                    occ_modals.append(None)
            result.num_occupied_modals_per_mode.append(occ_modals)<|MERGE_RESOLUTION|>--- conflicted
+++ resolved
@@ -14,13 +14,7 @@
 
 from __future__ import annotations
 
-<<<<<<< HEAD
-from typing import Optional, Mapping, TYPE_CHECKING
-=======
-from typing import Optional
-
-import h5py
->>>>>>> cb2bc1e6
+from typing import Optional, Mapping
 
 import qiskit_nature  # pylint: disable=unused-import
 from qiskit_nature.second_q.operators import VibrationalOp
