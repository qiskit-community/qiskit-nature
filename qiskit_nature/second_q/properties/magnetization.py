# This code is part of Qiskit.
#
# (C) Copyright IBM 2021, 2022.
#
# This code is licensed under the Apache License, Version 2.0. You may
# obtain a copy of this license in the LICENSE.txt file in the root directory
# of this source tree or at http://www.apache.org/licenses/LICENSE-2.0.
#
# Any modifications or derivative works of this code must retain this
# copyright notice, and modified files need to carry a notice indicating
# that they have been altered from the originals.

"""The Magnetization property."""

from __future__ import annotations

<<<<<<< HEAD
from typing import TYPE_CHECKING, Mapping
=======
import h5py
>>>>>>> cb2bc1e6

import qiskit_nature  # pylint: disable=unused-import
from qiskit_nature.second_q.operators import FermionicOp

<<<<<<< HEAD
if TYPE_CHECKING:
    from qiskit_nature.second_q.problems import EigenstateResult
=======
from .property import Property
>>>>>>> cb2bc1e6


class Magnetization:
    """The Magnetization property."""

    def __init__(self, num_spatial_orbitals: int) -> None:
        """
        Args:

            num_spatial_orbitals: the number of spatial orbitals in the system.
        """
        self.num_spatial_orbitals = num_spatial_orbitals

    def second_q_ops(self) -> Mapping[str, FermionicOp]:
        """Returns the second quantized magnetization operator.

        Returns:
            A mapping of strings to `FermionicOp` objects.
        """
        num_spin_orbitals = 2 * self.num_spatial_orbitals
        op = FermionicOp(
            {
                f"+_{o} -_{o}": 0.5 if o < self.num_spatial_orbitals else -0.5
                for o in range(num_spin_orbitals)
            },
            num_spin_orbitals=num_spin_orbitals,
        )

        return {self.__class__.__name__: op}

    def interpret(
        self, result: "qiskit_nature.second_q.problemsEigenstateResult"  # type: ignore[name-defined]
    ) -> None:
        """Interprets an :class:`~qiskit_nature.second_q.problems.EigenstateResult`
        in this property's context.

        Args:
            result: the result to add meaning to.
        """
        result.magnetization = []

        if result.aux_operators_evaluated is None:
            return

        for aux_op_eigenvalues in result.aux_operators_evaluated:
            if not isinstance(aux_op_eigenvalues, dict):
                continue

            _key = self.__class__.__name__

            if aux_op_eigenvalues[_key] is not None:
                result.magnetization.append(aux_op_eigenvalues[_key].real)
            else:
                result.magnetization.append(None)<|MERGE_RESOLUTION|>--- conflicted
+++ resolved
@@ -14,21 +14,10 @@
 
 from __future__ import annotations
 
-<<<<<<< HEAD
-from typing import TYPE_CHECKING, Mapping
-=======
-import h5py
->>>>>>> cb2bc1e6
+from typing import Mapping
 
 import qiskit_nature  # pylint: disable=unused-import
 from qiskit_nature.second_q.operators import FermionicOp
-
-<<<<<<< HEAD
-if TYPE_CHECKING:
-    from qiskit_nature.second_q.problems import EigenstateResult
-=======
-from .property import Property
->>>>>>> cb2bc1e6
 
 
 class Magnetization:
