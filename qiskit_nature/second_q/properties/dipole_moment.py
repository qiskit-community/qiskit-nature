--- conflicted
+++ resolved
@@ -152,27 +152,15 @@
         else:
             aux_operators_evaluated = result.aux_operators_evaluated
 
-<<<<<<< HEAD
-        for aux_op_eigenvalues in aux_operator_eigenvalues:
+        for aux_op_eigenvalues in aux_operators_evaluated:
             if not isinstance(aux_op_eigenvalues, dict):
-=======
-        for aux_op_eigenvalues in aux_operators_evaluated:
-            if aux_op_eigenvalues is None:
-                continue
-
-            if isinstance(aux_op_eigenvalues, list) and len(aux_op_eigenvalues) < 6:
->>>>>>> b7cbbf63
                 continue
 
             dipole_moment = [float("NaN")] * 3
             for idx, axis in enumerate("XYZ"):
                 moment = aux_op_eigenvalues.get(f"{axis}Dipole", None)
                 if moment is not None:
-<<<<<<< HEAD
-                    dipole_moment[idx] = moment[0].real
-=======
-                    dipole_moment[axes_order[prop._axis]] = moment.real
->>>>>>> b7cbbf63
+                    dipole_moment[idx] = moment.real
 
             result.computed_dipole_moment.append(cast(DipoleTuple, tuple(dipole_moment)))
 
