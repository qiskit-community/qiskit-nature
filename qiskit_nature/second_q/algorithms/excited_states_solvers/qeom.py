# This code is part of Qiskit.
#
# (C) Copyright IBM 2020, 2023.
#
# This code is licensed under the Apache License, Version 2.0. You may
# obtain a copy of this license in the LICENSE.txt file in the root directory
# of this source tree or at http://www.apache.org/licenses/LICENSE-2.0.
#
# Any modifications or derivative works of this code must retain this
# copyright notice, and modified files need to carry a notice indicating
# that they have been altered from the originals.

"""The calculation of excited states via the qEOM algorithm."""

from __future__ import annotations

from typing import Any, Callable, Sequence, cast
from enum import Enum
import itertools
import logging
import sys


import numpy as np
from scipy import linalg

from qiskit.algorithms.eigensolvers import EigensolverResult
from qiskit.algorithms.list_or_dict import ListOrDict as ListOrDictType
from qiskit.algorithms.minimum_eigensolvers import MinimumEigensolver
from qiskit.algorithms.observables_evaluator import estimate_observables
from qiskit.circuit import QuantumCircuit
from qiskit.opflow import Z2Symmetries, commutator, double_commutator, PauliSumOp
from qiskit.tools import parallel_map
from qiskit.tools.events import TextProgressBar
from qiskit.utils import algorithm_globals
from qiskit.utils.deprecation import deprecate_function
from qiskit.quantum_info import SparsePauliOp
from qiskit.primitives import BaseEstimator

from qiskit_nature.second_q.algorithms.ground_state_solvers import GroundStateSolver
from qiskit_nature.second_q.algorithms.ground_state_solvers.ground_state_solver import QubitOperator
from qiskit_nature.second_q.algorithms.ground_state_solvers.minimum_eigensolver_factories import (
    MinimumEigensolverFactory,
)
from qiskit_nature.second_q.algorithms.excited_states_solvers.excited_states_solver import (
    ExcitedStatesSolver,
)
<<<<<<< HEAD
from qiskit_nature.second_q.mappers import (
    QubitConverter,
    QubitMapper,
    TaperedQubitMapper,
)
=======
from qiskit_nature.second_q.mappers import QubitConverter, QubitMapper, ParityMapper
>>>>>>> 68aadf11
from qiskit_nature.second_q.operators import SparseLabelOp
from qiskit_nature.second_q.problems import (
    BaseProblem,
    ElectronicStructureProblem,
    VibrationalStructureProblem,
    EigenstateResult,
    ElectronicStructureResult,
)

from .qeom_electronic_ops_builder import build_electronic_ops
from .qeom_vibrational_ops_builder import build_vibrational_ops


logger = logging.getLogger(__name__)


class EvaluationRule(Enum):
    """An enumeration of the available evaluation rules for the excited states solvers.

    This ``Enum`` simply names the available evaluation rules.
    """

    ALL = "all"
    DIAG = "diag"


class QEOM(ExcitedStatesSolver):
    """The calculation of excited states via the qEOM algorithm.

    This algorithm approximates the excited-state properties of a problem using additional measurements
    on the ground state provided by a ``GroundStateSolver`` object.
    The precision of the ``GroundStateSolver.solve`` method for the ground state approximate directly
    affects the precision of the qEOM algorithm for the same problem.
    The ``excitations`` are used to build a linear subspace in which an eigenvalue problem for the
    projected Hamiltonian will be solved. This method typically works well for calculating the
    lowest-lying excited states of a problem.
    The excited-state energies are calculated by default in this algorithm for all excited states.
    Auxiliary observables can be specified to the ``solve`` method along with auxiliary evaluation
    rules of the ``QEOM`` object.

    The following attributes can be read and updated once the ``QEOM`` object has been
    constructed.

    Attributes:
        excitations: The excitations to be included in the eom pseudo-eigenvalue problem.
        aux_eval_rules: The rules determining how observables should be evaluated on excited states.
        tol: The tolerance threshold for the qEOM eigenvalues.
    """

    def __init__(
        self,
        ground_state_solver: GroundStateSolver,
        estimator: BaseEstimator,
        excitations: str
        | int
        | list[int]
        | Callable[
            [int, tuple[int, int]],
            list[tuple[tuple[int, ...], tuple[int, ...]]],
        ] = "sd",
        aux_eval_rules: EvaluationRule | dict[str, list[tuple[int, int]]] | None = None,
        *,
        tol: float = 1e-6,
    ) -> None:
        """
        Args:
            ground_state_solver: A ``GroundStateSolver`` object. The qEOM algorithm
                will use this ground state to compute the EOM matrix elements.
            estimator: The ``BaseEstimator`` to use for the evaluation of
                the qubit operators at the ground state ansatz. If the internal solver provided to
                the ``GroundStateSolver`` also uses a ``BaseEstimator`` primitive, you can provide the
                same estimator instance here.
            excitations: The excitations to be included in the eom pseudo-eigenvalue problem.

                :`str`: which contains the types of excitations. Allowed characters are
                    + `s` for singles
                    + `d` for doubles
                    + `t` for triples
                    + `q` for quadruples
                :`int`: a single, positive integer which denotes the number of excitations
                    (1 == `s`, etc.)
                :`list[int]`: a list of positive integers generalizing the above
                :`Callable`: a function which is used to generate the excitations.
                    The callable must take the __keyword__ arguments `num_spin_orbitals` and
                    `num_particles` (with identical types to those explained above) and must return
                    a `list[tuple[tuple[int, ...], tuple[int, ...]]]`. For more information on how
                    to write such a callable refer to the default method
                    :meth:`~qiskit_nature.circuit.library.ansatzes.utils.generate_fermionic_excitations`.
            aux_eval_rules: The rules determining how observables should be evaluated on excited states.
                By default, none of the auxiliary operators are evaluated on none of the excited states.

                :`Enum`: specific predefined rules. Allowed rules are:
                    + ALL to compute all expectation values and all transition amplitudes.
                    + DIAG to only compute expectation values.
                :`dict[str, list[tuple[int, int]]]`: Dictionary mapping valid auxiliary operator's name
                    to lists of tuple (i, j) specifying the indices of the excited states to be evaluated
                    on.
            tol: Tolerance threshold for the qEOM eigenvalues. This plays a role when one
                excited state approaches the ground state, in which case it is best to avoid manipulating
                very small absolute values.
        """
        self._gsc = ground_state_solver
        self._estimator = estimator
        self.excitations = excitations
        self.aux_eval_rules = aux_eval_rules
        self.tol = tol

        self._untapered_qubit_op_main: QubitOperator | None = None

    @property
    def qubit_converter(self) -> QubitConverter | QubitMapper:
        """Returns the qubit_converter object defined in the ground state solver."""
        return self._gsc.qubit_converter

    @property
    def solver(self) -> MinimumEigensolver | MinimumEigensolverFactory:
        """Returns the solver object defined in the ground state solver."""
        return self._gsc.solver

    def get_qubit_operators(
        self,
        problem: BaseProblem,
        aux_operators: dict[str, SparseLabelOp | QubitOperator] | None = None,
    ) -> tuple[QubitOperator, dict[str, QubitOperator] | None]:
        """
        Gets the operator and auxiliary operators, and transforms the provided auxiliary operators.
        If the user-provided ``aux_operators`` contain a name which clashes with an internally
        constructed auxiliary operator, then the corresponding internal operator will be overridden by
        the user-provided operator.

        Note that this methods performs a specific treatment of the symmetries required by the qEOM
        calculation.

        Args:
            problem: A class encoding a problem to be solved.
            aux_operators: Additional auxiliary operators to evaluate.

        Returns:
            Tuple of the form (Qubit operator, Auxiliary operators).
        """

        main_operator, aux_second_q_operators = problem.second_q_ops()
        num_particles = getattr(problem, "num_particles", None)

        # 1. Convert the main operator (hamiltonian) to a Qubit Operator and apply two qubit reduction
<<<<<<< HEAD
        if isinstance(self.qubit_converter, QubitConverter):
            self.qubit_converter.force_match(num_particles=num_particles)
            main_op = self.qubit_converter.convert_only(main_operator, num_particles=num_particles)
        elif isinstance(self.qubit_converter, TaperedQubitMapper):
            main_op = self.qubit_converter.map_clifford(main_operator)
=======

        if isinstance(self.qubit_converter, QubitConverter):
            self.qubit_converter.force_match(num_particles=num_particles)
            main_op = self.qubit_converter.convert_only(main_operator, num_particles=num_particles)
>>>>>>> 68aadf11
        else:
            if isinstance(self.qubit_converter, ParityMapper):
                self.qubit_converter.num_particles = num_particles
            main_op = self.qubit_converter.map(main_operator)

        # 3. Convert the auxiliary operators.
        # aux_ops set to None if the solver does not support auxiliary operators.
        aux_ops = None

        if self.solver.supports_aux_operators():
            if isinstance(self.qubit_converter, QubitConverter):
                aux_ops = self.qubit_converter.convert_match(aux_second_q_operators)
<<<<<<< HEAD
            elif isinstance(self.qubit_converter, TaperedQubitMapper):
                aux_ops = self.qubit_converter.map_clifford(aux_second_q_operators)
=======
>>>>>>> 68aadf11
            else:
                aux_ops = self.qubit_converter.map(aux_second_q_operators)

            cast(ListOrDictType[QubitOperator], aux_ops)
            if aux_operators is not None:
                for name, op in aux_operators.items():
                    if isinstance(op, (SparseLabelOp)):
                        if isinstance(self.qubit_converter, QubitConverter):
                            converted_aux_op = self.qubit_converter.convert_match(op)
                        elif isinstance(self.qubit_converter, TaperedQubitMapper):
                            converted_aux_op = self.qubit_converter.map_clifford(op)
                        else:
                            converted_aux_op = self.qubit_converter.map(op)

                    else:
                        converted_aux_op = op
                    if name in aux_ops.keys():
                        logger.warning(
                            "The key '%s' was already taken by an internally constructed auxiliary"
                            "operator!"
                            "The internal operator was overridden by the one provided manually."
                            "If this was not the intended behavior, please consider renaming"
                            "this operator.",
                            name,
                        )
                    # The custom op overrides the default op if the key is already taken.
                    aux_ops[name] = converted_aux_op

        # 4. Find the z2symmetries, set them in the qubit_converter, and apply the first step of the
        # tapering.
        if isinstance(self.qubit_converter, QubitConverter):
            _, z2symmetries = self.qubit_converter.find_taper_op(
                main_op, problem.symmetry_sector_locator
            )
            self.qubit_converter.force_match(z2symmetries=z2symmetries)
            untap_main_op = self.qubit_converter.convert_clifford(main_op)
            untap_aux_ops = self.qubit_converter.convert_clifford(aux_ops)
        else:
            untap_main_op = main_op
            untap_aux_ops = aux_ops

        # 5. If a MinimumEigensolverFactory was provided, then an additional call to get_solver() is
        # required.
        if isinstance(self.solver, MinimumEigensolverFactory):
            self._gsc._solver = self.solver.get_solver(problem, self.qubit_converter)  # type: ignore

        return untap_main_op, untap_aux_ops

    def solve(
        self,
        problem: BaseProblem,
        aux_operators: dict[str, SparseLabelOp | QubitOperator] | None = None,
    ) -> EigenstateResult:
        """Run the excited-states calculation.

        Construct and solves the EOM pseudo-eigenvalue problem to obtain the excitation energies
        and the excitation operators expansion coefficients.

        Args:
            problem: A class encoding a problem to be solved.
            aux_operators: Additional auxiliary operators to evaluate.
        Returns:
            An interpreted :class:`~.EigenstateResult`. For more information see also
            :meth:`~.BaseProblem.interpret`.
        """

        # 1. Prepare all operators and set the particle number in the qubit converter
        (
            untap_main_op,  # Hamiltonian
            untap_aux_ops,  # Auxiliary observables
        ) = self.get_qubit_operators(problem, aux_operators)

        # 2. Run ground state calculation with fully tapered custom auxiliary operators
        # Note that the solve() method includes the `second_q' auxiliary operators
        if isinstance(self.qubit_converter, QubitConverter):
            tap_aux_operators = self.qubit_converter.symmetry_reduce_clifford(untap_aux_ops)
        elif isinstance(self.qubit_converter, TaperedQubitMapper):
            tap_aux_operators = self.qubit_converter.symmetry_reduce_clifford(
                untap_aux_ops, suppress_none=True
            )
        else:
            # TODO Issue #974 Implement symmetry reduce clifford for the tapered qubit mapper
            tap_aux_operators = untap_aux_ops

        groundstate_result = self._gsc.solve(problem, tap_aux_operators)
        ground_state = groundstate_result.eigenstates[0]

        # 3. Prepare the expansion operators for the excited state calculation
        expansion_basis_data = self._prepare_expansion_basis(problem)

        # 4. Obtain the representation of the Hamiltonian in the linear subspace
        h_mat, s_mat, h_mat_std, s_mat_std = self._build_qeom_pseudoeigenvalue_problem(
            untap_main_op, expansion_basis_data, ground_state
        )

        # 5. Solve the pseudo-eigenvalue problem
        energy_gaps, expansion_coefs, commutator_metric = self._compute_excitation_energies(
            h_mat, s_mat
        )
        gammas_square: np.ndarray = np.abs(np.diagonal(commutator_metric))
        logger.info("Gamma square = %s", gammas_square)
        scaling_matrix: np.ndarray = np.diag(
            np.divide(np.ones_like(gammas_square), np.sqrt(gammas_square))
        )
        expansion_coefs_rescaled: np.ndarray = expansion_coefs @ scaling_matrix

        # 6. Evaluate auxiliary operators on the excited states
        (
            aux_operators_eigenvalues,
            transition_amplitudes,
        ) = self._evaluate_observables_excited_states(
            untap_aux_ops,
            expansion_basis_data,
            ground_state,
            expansion_coefs_rescaled,
        )

        result = self._build_qeom_result(
            problem,
            groundstate_result,
            expansion_coefs,
            energy_gaps,
            h_mat,
            s_mat,
            h_mat_std,
            s_mat_std,
            aux_operators_eigenvalues,
            transition_amplitudes,
            gammas_square,
        )

        return result

    def _build_hopping_ops(
        self, problem: BaseProblem
    ) -> tuple[
        dict[str, QubitOperator],
        dict[str, list[bool]],
        dict[str, tuple[tuple[int, ...], tuple[int, ...]]],
    ]:
        """Builds the product of raising and lowering operators for a given problem.

        Args:
            problem: The problem for which to build out the operators.

        Raises:
            NotImplementedError: For an unsupported problem type.

        Returns:
            Dict of hopping operators, dict of commutativity types and dict of excitation indices.
        """
        if isinstance(problem, ElectronicStructureProblem):
            return build_electronic_ops(
                problem.num_spatial_orbitals,
                (problem.num_alpha, problem.num_beta),
                self.excitations,
                self.qubit_converter,
            )
        elif isinstance(problem, VibrationalStructureProblem):
            return build_vibrational_ops(
                problem.num_modals,
                self.excitations,
                self.qubit_converter,
            )
        else:
            raise NotImplementedError(
                "The building of QEOM hopping operators is not yet implemented for a problem of "
                f"type {type(problem)}"
            )

    def _build_all_eom_operators(
        self,
        untap_operator: QubitOperator,
        expansion_basis_data: tuple[dict[str, QubitOperator], dict[str, list[bool]], int],
    ) -> dict:
        """Building all commutators for Q, W, M, V matrices.

        Args:
            untap_operator: Not yet tapered Hamiltonian operator
            expansion_basis_data: all hopping operators based on excitations_list,
                key is the string of single/double excitation;
                value is corresponding operator.

        Returns:
            A dictionary that contains the operators for each matrix element.
        """

        untap_hopping_ops, type_of_commutativities, size = expansion_basis_data
        to_be_computed_list = []
        all_matrix_operators = {}

        mus, nus = np.triu_indices(size)

        def _build_one_sector(available_hopping_ops):
            for idx, m_u in enumerate(mus):
                n_u = nus[idx]
                left_op_1 = available_hopping_ops.get(f"E_{m_u}")
                right_op_1 = available_hopping_ops.get(f"E_{n_u}")
                right_op_2 = available_hopping_ops.get(f"Edag_{n_u}")
                to_be_computed_list.append((m_u, n_u, left_op_1, right_op_1, right_op_2))

        if isinstance(self.qubit_converter, QubitConverter):
            try:
                z2_symmetries = self.qubit_converter.z2symmetries
            except AttributeError:
                z2_symmetries = Z2Symmetries([], [], [])
        elif isinstance(self.qubit_converter, TaperedQubitMapper):
            z2_symmetries = Z2Symmetries(
                list(self.qubit_converter.z2symmetries.symmetries),
                list(self.qubit_converter.z2symmetries.sq_paulis),
                self.qubit_converter.z2symmetries.sq_list,
                self.qubit_converter.z2symmetries.tapering_values,
            )
        else:
            # TODO Issue #974 Manage symmetries of the tapered qubit mapper
            z2_symmetries = Z2Symmetries([], [], [])

        if not z2_symmetries.is_empty():
            combinations = itertools.product([1, -1], repeat=len(z2_symmetries.symmetries))
            for targeted_tapering_values in combinations:
                logger.info(
                    "In sector: (%s)",
                    ",".join([str(x) for x in targeted_tapering_values]),
                )
                # remove the excited operators which are not suitable for the sector

                available_hopping_ops = {}
                targeted_sector = np.asarray(targeted_tapering_values) == 1
                for key, value in type_of_commutativities.items():
                    if np.all(np.asarray(value) == targeted_sector):
                        available_hopping_ops[key] = untap_hopping_ops[key]
                _build_one_sector(available_hopping_ops)

        else:
            _build_one_sector(untap_hopping_ops)

        if logger.isEnabledFor(logging.INFO):
            logger.info("Building all commutators:")
            TextProgressBar(sys.stderr)
        results = parallel_map(
            self._build_commutator_routine,
            to_be_computed_list,
            task_args=(untap_operator, z2_symmetries),
            num_processes=algorithm_globals.num_processes,
        )
        for result in results:
            m_u, n_u, eom_operators = result

            for index_op, op in eom_operators.items():
                if op is not None:
                    all_matrix_operators[f"{index_op}_{m_u}_{n_u}"] = op

        return all_matrix_operators

    @staticmethod
    def _build_commutator_routine(
        params: list, operator: QubitOperator, z2_symmetries: Z2Symmetries
    ) -> tuple[int, int, dict[str, QubitOperator]]:
        """Numerically computes the commutator / double commutator between operators.

        Args:
            params: list containing the indices of matrix element and the corresponding
                excitation operators.
            operator: The hamiltonian.
            z2_symmetries: z2_symmetries in case of tapering.

        Returns:
            The indices of the matrix element and the corresponding qubit
            operator for each of the EOM matrices.
        """
        m_u, n_u, left_op_1, right_op_1, right_op_2 = params
        if left_op_1 is None or right_op_1 is None and right_op_2 is None:
            q_mat_op = None
            w_mat_op = None
            m_mat_op = None
            v_mat_op = None
        else:

            if right_op_1 is not None:
                # The sign which we use in the case of the double commutator is arbitrary. In
                # theory, one would choose this according to the nature of the problem (i.e.
                # whether it is fermionic or bosonic), but in practice, always choosing the
                # anti-commutator has proven to be more robust.
                q_mat_op = -double_commutator(left_op_1, operator, right_op_1, sign=False)
                # In the case of the single commutator, we are always interested in the energy
                # difference of two states. Thus, regardless of the problem's nature, we will
                # always use the commutator.
                w_mat_op = -commutator(left_op_1, right_op_1)
                q_mat_op = None if len(q_mat_op) == 0 else q_mat_op
                w_mat_op = None if len(w_mat_op) == 0 else w_mat_op
            else:
                q_mat_op = None
                w_mat_op = None

            if right_op_2 is not None:
                # For explanations on the choice of commutation relation, please refer to the
                # comments above.
                m_mat_op = double_commutator(left_op_1, operator, right_op_2, sign=False)
                v_mat_op = commutator(left_op_1, right_op_2)
                m_mat_op = None if len(m_mat_op) == 0 else m_mat_op
                v_mat_op = None if len(v_mat_op) == 0 else v_mat_op
            else:
                m_mat_op = None
                v_mat_op = None

        eom_operators = {"q": q_mat_op, "w": w_mat_op, "m": m_mat_op, "v": v_mat_op}

        if not z2_symmetries.is_empty():
            for index_op, eom_op in eom_operators.items():
                if eom_op is not None and len(eom_op) > 0:
                    eom_operators[index_op] = z2_symmetries.taper_clifford(eom_op)

        return m_u, n_u, eom_operators

    def _build_eom_matrices(
        self, gs_results: dict[str, tuple[complex, dict[str, Any]]], size: int
    ) -> tuple[np.ndarray, np.ndarray, np.ndarray, np.ndarray]:
        """Constructs the H and S matrices from the results on the ground state.

        Args:
            gs_results: A ground state result object.
            size: Size of eigenvalue problem.

        Returns:
            H and S matrices and their standard deviation
        """

        mus, nus = np.triu_indices(size)

        m_mat = np.zeros((size, size), dtype=complex)
        v_mat = np.zeros((size, size), dtype=complex)
        q_mat = np.zeros((size, size), dtype=complex)
        w_mat = np.zeros((size, size), dtype=complex)
        m_mat_std, v_mat_std, q_mat_std, w_mat_std = 0.0, 0.0, 0.0, 0.0

        # evaluate results
        for m_u, n_u in zip(mus, nus):

            if gs_results.get(f"q_{m_u}_{n_u}") is not None:
                q_mat[m_u][n_u] = gs_results[f"q_{m_u}_{n_u}"][0]
                q_mat_std += gs_results[f"q_{m_u}_{n_u}"][1].get("variance", 0)

            if gs_results.get(f"w_{m_u}_{n_u}") is not None:
                w_mat[m_u][n_u] = gs_results[f"w_{m_u}_{n_u}"][0]
                w_mat_std += gs_results[f"w_{m_u}_{n_u}"][1].get("variance", 0)

            if gs_results.get(f"m_{m_u}_{n_u}") is not None:
                m_mat[m_u][n_u] = gs_results[f"m_{m_u}_{n_u}"][0]
                m_mat_std += gs_results[f"m_{m_u}_{n_u}"][1].get("variance", 0)

            if gs_results.get(f"v_{m_u}_{n_u}") is not None:
                v_mat[m_u][n_u] = gs_results[f"v_{m_u}_{n_u}"][0]
                v_mat_std += gs_results[f"v_{m_u}_{n_u}"][1].get("variance", 0)

        # these matrices are numpy arrays and therefore have the ``shape`` attribute
        # Matrix building rules
        # M.adjoint() = M, V.adjoint() = V
        # Q.T = Q, W.T = -W
        q_mat = q_mat + q_mat.T - np.identity(q_mat.shape[0]) * q_mat
        w_mat = w_mat - w_mat.T - np.identity(w_mat.shape[0]) * w_mat
        m_mat = m_mat + m_mat.T.conj() - np.identity(m_mat.shape[0]) * m_mat
        v_mat = v_mat + v_mat.T.conj() - np.identity(v_mat.shape[0]) * v_mat

        q_mat = np.real(q_mat)
        w_mat = np.real(w_mat)
        m_mat = np.real(m_mat)
        v_mat = np.real(v_mat)

        q_mat_std = q_mat_std / float(size**2)
        w_mat_std = w_mat_std / float(size**2)
        m_mat_std = m_mat_std / float(size**2)
        v_mat_std = v_mat_std / float(size**2)

        logger.debug("\nQ:=========================\n%s", q_mat)
        logger.debug("\nW:=========================\n%s", w_mat)
        logger.debug("\nM:=========================\n%s", m_mat)
        logger.debug("\nV:=========================\n%s", v_mat)

        # Matrix building rules
        # h_mat = [[M, Q], [P, N]] and s_mat = [[V, W], [T, U]]
        # N = M.conj() = M.T
        # P = Q.adjoint() = Q.conj() because Q = Q.T
        # U = -V.conj() = -V.T
        # T = W.adjoint()
        h_mat: np.ndarray = np.block([[m_mat, q_mat], [q_mat.T.conj(), m_mat.T]])
        s_mat: np.ndarray = np.block([[v_mat, w_mat], [w_mat.T.conj(), -v_mat.T]])

        h_mat_std: np.ndarray = np.array([[m_mat_std, q_mat_std], [q_mat_std, m_mat_std]])
        s_mat_std: np.ndarray = np.array([[v_mat_std, w_mat_std], [w_mat_std, v_mat_std]])

        return h_mat, s_mat, h_mat_std, s_mat_std

    def _prepare_expansion_basis(
        self, problem: BaseProblem
    ) -> tuple[dict[str, QubitOperator], dict[str, list[bool]], int]:
        """Prepares the basis expansion operators by calling the builder for second quantized operator
        and applying transformations (Mapping, Reduction, First step of the tapering).

        Args:
            problem: the problem for which to build out the operators.

        Returns:
            Dict of transformed hopping operators, dict of commutativity types, size of the qEOM problem
        """

        logger.debug("Building expansion basis data...")

        data = self._build_hopping_ops(problem)
        hopping_operators, type_of_commutativities, excitation_indices = data
        size = int(len(list(excitation_indices.keys())) // 2)

        if isinstance(self.qubit_converter, QubitConverter):
            untap_hopping_ops = self.qubit_converter.convert_clifford(hopping_operators)
        else:
            # TODO Issue #974 Implement convert clifford for the tapered qubit mapper

            untap_hopping_ops = hopping_operators

        return untap_hopping_ops, type_of_commutativities, size

    def _build_qeom_pseudoeigenvalue_problem(
        self,
        untap_operator: QubitOperator,
        expansion_basis_data: tuple[dict[str, QubitOperator], dict[str, list[bool]], int],
        reference_state: tuple[QuantumCircuit, Sequence[float]],
    ) -> tuple[np.ndarray, np.ndarray, np.ndarray, np.ndarray]:
        """Builds the matrices for the qEOM pseudo-eigenvalue problem

        Args:
            untap_operator: Not yet tapered hamiltonian
            expansion_basis_data: Dict of transformed hopping operators, dict of commutativity types,
            size of the qEOM problem
            reference_state: Reference state (often the VQE ground state) to be used for the evaluation
            of EOM operators.

        Returns:
            Matrices of the Pseudo-eigenvalue problem H @ X = S @ X @ E with the associated standard
            deviation errors.
        """

        logger.debug("Build QEOM pseudoeigenvalue problem...")

        # 1. Build all EOM operators to evaluate on the ground state
        tap_eom_matrix_ops = self._build_all_eom_operators(
            untap_operator,
            expansion_basis_data,
        )

        # 2. Evaluate all EOM operators on the ground state
        measurement_results = estimate_observables(
            self._estimator,
            reference_state[0],
            tap_eom_matrix_ops,
            reference_state[1],
        )

        # 4. Post-process the measurement results to construct eom matrices
        _, _, size = expansion_basis_data

        h_mat, s_mat, h_mat_std, s_mat_std = self._build_eom_matrices(measurement_results, size)

        return h_mat, s_mat, h_mat_std, s_mat_std

    def _compute_excitation_energies(
        self, h_mat: np.ndarray, s_mat: np.ndarray
    ) -> tuple[np.ndarray, np.ndarray, np.ndarray]:
        """Diagonalizing H, S matrices for excitation energies.

        Args:
            h_mat : H matrix
            s_mat : S matrix

        Returns:
            1-D vector stores all energy gap to reference state.
            2-D array storing the X and Y expansion coefficients.
        """
        logger.debug("Diagonalizing qeom matrices for excited states...")

        res = linalg.eig(h_mat, s_mat)
        # convert nan value into 0
        res[0][np.where(np.isnan(res[0]))] = 0.0
        # Only the positive eigenvalues are physical. We need to take care
        # though of very small values
        # should an excited state approach ground state. Here the small values
        # may be both negative or
        # positive. We should take just one of these pairs as zero.
        # Since we may now have
        # small values (positive or negative) take the absolute and then threshold zero.
        logger.debug("... %s", res[0])
        # We keep only the negative half of the eigenvalues in decreasing order. Negative eigenvalues
        # correspond to the excitations whereas positive eigenvalues correspond to de-excitations
        order = np.argsort(np.real(res[0]))[::-1][len(res[0]) // 2 : :]
        w = np.real(res[0])[order]
        logger.debug("Sorted real parts %s", w)
        w = np.abs(w)
        w[w < self.tol] = 0
        excitation_energies_gap = w
        expansion_coefs = res[1][:, order]

        commutator_metric = expansion_coefs.T.conj() @ s_mat @ expansion_coefs

        return excitation_energies_gap, expansion_coefs, commutator_metric

    def _build_excitation_operators(
        self,
        expansion_basis_data: tuple[
            dict[str, QubitOperator],
            dict[str, list[bool]],
            int,
        ],
        reference_state: tuple[QuantumCircuit, Sequence[float]],
        expansion_coefs_rescaled: np.ndarray,
    ) -> list[QubitOperator]:
        """Build the excitation operators O_k such that O_k applied on the reference ground state gives
        the k-th excited state.

        Args:
            expansion_basis_data: Dict of transformed hopping operators, dict of commutativity types,
            size of the qEOM problem.
            reference_state : Reference ground state
            expansion_coefs_rescaled: Expansion coefficient matrix X such that H @ X = S @ X @ E and
            X^dag @ S @ X is the identity

        Returns:
            list of excitation operators [Identity, O_1, O_2, ...]
        """

        untap_hopping_ops, _, size = expansion_basis_data
        if isinstance(self.qubit_converter, QubitConverter):
            tap_hopping_ops = self.qubit_converter.symmetry_reduce_clifford(untap_hopping_ops)
        elif isinstance(self.qubit_converter, TaperedQubitMapper):
            tap_hopping_ops = self.qubit_converter.symmetry_reduce_clifford(
                untap_hopping_ops, suppress_none=True
            )
        else:
            # TODO Issue #974 Implement symmetry reduce clifford for the tapered qubit mapper
            tap_hopping_ops = untap_hopping_ops

        additionnal_measurements = estimate_observables(
            self._estimator, reference_state[0], tap_hopping_ops, reference_state[1]
        )

        num_qubits = list(untap_hopping_ops.values())[0].num_qubits
        identity_op = PauliSumOp(SparsePauliOp(["I" * num_qubits], [1.0]))

        ordered_keys = [f"E_{k}" for k in range(size)] + [f"Edag_{k}" for k in range(size)]
        ordered_signs = [1 for k in range(size)] + [-1 for k in range(size)]

        translated_hopping_ops = {}
        for key, sign in zip(ordered_keys, ordered_signs):
            tap_hopping_ops_eval = (
                additionnal_measurements.get(key)[0]
                if additionnal_measurements.get(key) is not None
                else 0.0
            )
            translated_hopping_ops[key] = sign * (
                untap_hopping_ops[key] - identity_op * tap_hopping_ops_eval
            )

        # From the matrix of coefficients and the vector of basis operators, we create the vector of
        # excitation operators. An alternative with list comprehension is provided below as reference.
        #
        # excitations_ops = [
        #     SparsePauliOp.sum(
        #         [
        #             expansion_coefs_rescaled[k, i] * hopping_ops_vector[i]
        #             for i in range(expansion_coefs_rescaled.shape[1])
        #         ]
        #     )
        #     for k in range(expansion_coefs_rescaled.shape[0])
        # ]
        hopping_ops_vector = list(translated_hopping_ops.values())
        excitations_ops = np.array(hopping_ops_vector, dtype=object) @ expansion_coefs_rescaled
        excitations_ops_reduced = [identity_op] + [op.reduce() for op in excitations_ops]

        return excitations_ops_reduced

    def _prepare_excited_states_observables(
        self,
        untap_aux_ops: dict[str, QubitOperator],
        operators_reduced: list[QubitOperator],
        size: int,
    ) -> dict[tuple[str, int, int], QubitOperator]:
        """Prepare the operators O_k^dag @ Aux @ O_l associated to properties of the excited states k,l
        defined in the aux_eval_rules. By default, the expectation value of all observables on all
        excited states are evaluated while no transition amplitudes are computed.

        Args:
            untap_aux_ops: Dict of auxiliary operators for which properties will be computed.
            expansion_basis_data: Dict of transformed hopping operators, dict of commutativity types,
            size of the qEOM problem.
            operators_reduced: list of excitation operators [Identity, O_1, O_2, ...]
            size: size of the qEOM problem.

        Raises:
            ValueError: For when the aux_eval_rules do not correspond to any previously defined
            observable and excited state.

        Returns:
            Dict of operators of the form O_k^dag @ Aux @ O_l as specified in the constraints.
        """

        indices = np.diag_indices(size + 1)
        eval_rules: dict[str, list[tuple[Any, Any]]]

        if self.aux_eval_rules is None:
            eval_rules = {}
        elif isinstance(self.aux_eval_rules, dict):
            eval_rules = self.aux_eval_rules
        elif self.aux_eval_rules == EvaluationRule.ALL:
            indices = np.triu_indices(size + 1)
            aux_names = untap_aux_ops.keys()
            indices_list = list(zip(indices[0], indices[1]))
            eval_rules = {aux_name: indices_list for aux_name in aux_names}
        elif self.aux_eval_rules == EvaluationRule.DIAG:
            indices = np.diag_indices(size + 1)
            aux_names = untap_aux_ops.keys()
            indices_list = list(zip(indices[0], indices[1]))
            eval_rules = {aux_name: indices_list for aux_name in aux_names}
        else:
            raise ValueError("Aux evaluation rules are ill-defined")

        op_aux_op_dict: dict[tuple[str, int, int], QubitOperator] = {}

        for op_name, indices_constraint in eval_rules.items():
            if op_name not in untap_aux_ops.keys():
                raise ValueError("Evaluation constrains cannot be satisfied")
            aux_op = untap_aux_ops[op_name]

            for i, j in indices_constraint:
                if i >= len(operators_reduced) or j >= len(operators_reduced):
                    raise ValueError("Evaluation constrains cannot be satisfied")

                opi, opj = operators_reduced[i], operators_reduced[j]
                op_aux_op_dict[(op_name, i, j)] = (opi.adjoint() @ aux_op @ opj).reduce()

        return op_aux_op_dict

    def _evaluate_observables_excited_states(
        self,
        untap_aux_ops: dict[str, QubitOperator],
        expansion_basis_data: tuple[dict[str, QubitOperator], dict[str, list[bool]], int],
        reference_state: tuple[QuantumCircuit, Sequence[float]],
        expansion_coefs_rescaled: np.ndarray,
    ) -> tuple[dict[tuple[int, int], dict[str, Any]], dict[tuple[int, int], dict[str, Any]]]:
        """Evaluate the expectation values and transition amplitudes of the auxiliary operators on the
        excited states. Custom rules can be used to define which expectation values and transition
        amplitudes to compute. A typical rule is specified in the form of a nary
        {'hamiltonian':[(1,1)]}

        Args:
            untap_aux_ops: Dict of auxiliary operators for which properties will be computed.
            expansion_basis_data: Dict of transformed hopping operators, dict of commutativity types,
            size of the qEOM problem.
            reference_state: Reference ground state.
            expansion_coefs_rescaled: Expansion coefficient matrix X such that H @ X = S @ X @ E and
            X^dag @ S @ X is the identity.

        Returns:
            list of excitation operators [Identity, O_1, O_2, ...]
        """

        aux_operators_eigenvalues: dict[tuple[int, int], dict[str, Any]] = {}
        transition_amplitudes: dict[tuple[int, int], dict[str, Any]] = {}

        _, _, size = expansion_basis_data

        if untap_aux_ops is not None:

            # 1. Build excitation operators O_l such that O_l |0> = |l>
            excitations_ops_reduced = self._build_excitation_operators(
                expansion_basis_data, reference_state, expansion_coefs_rescaled
            )

            # 2. Prepare observables O_k^\dag @ Aux @ O_l
            op_aux_op_dict = self._prepare_excited_states_observables(
                untap_aux_ops, excitations_ops_reduced, size
            )

            # 3. Measure observables
            if isinstance(self.qubit_converter, QubitConverter):
                tap_op_aux_op_dict = self.qubit_converter.symmetry_reduce_clifford(op_aux_op_dict)
            elif isinstance(self.qubit_converter, TaperedQubitMapper):
                tap_op_aux_op_dict = self.qubit_converter.symmetry_reduce_clifford(
                    op_aux_op_dict, suppress_none=True
                )
            else:
                # TODO Issue #974 Implement symmetry reduce clifford for the tapered qubit mapper
                tap_op_aux_op_dict = op_aux_op_dict

            aux_measurements = estimate_observables(
                self._estimator, reference_state[0], tap_op_aux_op_dict, reference_state[1]
            )

            # 4. Format aux_operators_eigenvalues
            indices_diag = np.diag_indices(size + 1)
            indices_diag_as_list = list(zip(indices_diag[0], indices_diag[1]))
            for indice in indices_diag_as_list:
                aux_operators_eigenvalues[indice] = {}
                for aux_name in untap_aux_ops.keys():
                    aux_operators_eigenvalues[indice][aux_name] = aux_measurements.get(
                        (aux_name, indice[0], indice[1]), (0.0, {})
                    )

            # 5. Format transition_amplitudes
            indices_offdiag = np.triu_indices(size + 1, k=1)
            indices_offdiag_as_list = list(zip(indices_offdiag[0], indices_offdiag[1]))
            for indice in indices_offdiag_as_list:
                transition_amplitudes[indice] = {}
                for aux_name in untap_aux_ops.keys():
                    transition_amplitudes[indice][aux_name] = aux_measurements.get(
                        (aux_name, indice[0], indice[1]), (0.0, {})
                    )

        return aux_operators_eigenvalues, transition_amplitudes

    def _build_qeom_result(
        self,
        problem,
        groundstate_result,
        expansion_coefs,
        energy_gaps,
        h_mat,
        s_mat,
        h_mat_std,
        s_mat_std,
        aux_operators_eigenvalues,
        transition_amplitudes,
        gammas_square,
    ) -> ElectronicStructureResult:

        qeom_result = QEOMResult()
        qeom_result.ground_state_raw_result = groundstate_result.raw_result
        qeom_result.expansion_coefficients = expansion_coefs
        qeom_result.excitation_energies = energy_gaps

        qeom_result.h_matrix = h_mat
        qeom_result.s_matrix = s_mat
        qeom_result.h_matrix_std = h_mat_std
        qeom_result.s_matrix_std = s_mat_std
        qeom_result.gamma_square = gammas_square

        qeom_result.aux_operators_evaluated = list(aux_operators_eigenvalues.values())
        qeom_result.transition_amplitudes = transition_amplitudes

        groundstate_energy_reference = groundstate_result.eigenvalues[0]
        excited_eigenenergies = energy_gaps + groundstate_energy_reference
        qeom_result.eigenvalues = np.append(
            groundstate_result.eigenvalues[0], excited_eigenenergies
        )

        qeom_result.eigenstates = np.array([])

        eigenstate_result = EigenstateResult.from_result(qeom_result)
        result = problem.interpret(eigenstate_result)

        return result


class QEOMResult(EigensolverResult):
    """The results class for the QEOM algorithm."""

    def __init__(self) -> None:
        super().__init__()
        self.ground_state_raw_result = None
        self.excitation_energies: np.ndarray | None = None
        self.expansion_coefficients: np.ndarray | None = None
        self.eigenvalues: np.ndarray | None = None
        self.eigenstates: np.ndarray | None = None
        self.h_matrix: np.ndarray | None = None
        self.s_matrix: np.ndarray | None = None
        self.h_matrix_std: np.ndarray = np.zeros((2, 2))
        self.s_matrix_std: np.ndarray = np.zeros((2, 2))

        self._m_matrix: np.ndarray | None = None
        self._v_matrix: np.ndarray | None = None
        self._q_matrix: np.ndarray | None = None
        self._w_matrix: np.ndarray | None = None
        self._m_matrix_std: float = 0.0
        self._v_matrix_std: float = 0.0
        self._q_matrix_std: float = 0.0
        self._w_matrix_std: float = 0.0

        self.aux_operators_evaluated: list[
            ListOrDictType[tuple[complex, dict[str, Any]]]
        ] | None = None
        self.transition_amplitudes: list[
            ListOrDictType[tuple[complex, dict[str, Any]]]
        ] | None = None
        self.gamma_square: np.ndarray = None

    @property
    def m_matrix(self) -> np.ndarray | None:
        """returns the M matrix"""
        if self.h_matrix is not None and self._m_matrix is None:
            return self.h_matrix[: len(self.h_matrix) // 2, : len(self.h_matrix) // 2]
        else:
            return self._m_matrix

    @m_matrix.setter
    @deprecate_function(
        "The M matrix is now computed from the H matrix. "
        "This setter will be deprecated in a future release and subsequently "
        "removed after that.",
        category=PendingDeprecationWarning,
    )
    def m_matrix(self, value: np.ndarray) -> None:
        """sets the M matrix"""
        self._m_matrix = value

    @property
    def v_matrix(self) -> np.ndarray | None:
        """returns the V matrix"""
        if self.s_matrix is not None and self._v_matrix is None:
            return self.s_matrix[: len(self.s_matrix) // 2, : len(self.s_matrix) // 2]
        else:
            return self._v_matrix

    @v_matrix.setter
    @deprecate_function(
        "The V matrix is now computed from the S matrix. "
        "This setter will be deprecated in a future release and subsequently "
        "removed after that.",
        category=PendingDeprecationWarning,
    )
    def v_matrix(self, value: np.ndarray) -> None:
        """sets the V matrix"""
        self._v_matrix = value

    @property
    def q_matrix(self) -> np.ndarray | None:
        """returns the Q matrix"""
        q_mat: np.ndarray | None = None
        if self.h_matrix is not None:
            q_mat = self.h_matrix[len(self.h_matrix) // 2 :, : len(self.h_matrix) // 2]
        if self._q_matrix is not None:
            q_mat = self._q_matrix
        return q_mat

    @q_matrix.setter
    @deprecate_function(
        "The Q matrix is now computed from the H matrix. "
        "This setter will be deprecated in a future release and subsequently "
        "removed after that.",
        category=PendingDeprecationWarning,
    )
    def q_matrix(self, value: np.ndarray) -> None:
        """sets the Q matrix"""
        self._q_matrix = value

    @property
    def w_matrix(self) -> np.ndarray | None:
        """returns the W matrix"""
        if self.s_matrix is not None and self._w_matrix is None:
            return self.s_matrix[len(self.s_matrix) // 2 :, : len(self.s_matrix) // 2]
        else:
            return self._w_matrix

    @w_matrix.setter
    @deprecate_function(
        "The W matrix is now computed from the S matrix. "
        "This setter will be deprecated in a future release and subsequently "
        "removed after that.",
        category=PendingDeprecationWarning,
    )
    def w_matrix(self, value: np.ndarray) -> None:
        """sets the W matrix"""
        self._w_matrix = value

    @property
    def m_matrix_std(self) -> float:
        """returns the M matrix standard deviation"""
        if not np.isclose(self.h_matrix_std[0, 0], 0.0) and np.isclose(self._m_matrix_std, 0.0):
            return self.h_matrix_std[0, 0]
        else:
            return self._m_matrix_std

    @m_matrix_std.setter
    def m_matrix_std(self, value: float) -> None:
        """sets the M matrix standard deviation"""
        self._m_matrix_std = value

    @property
    def v_matrix_std(self) -> float:
        """returns the V matrix standard deviation"""
        if not np.isclose(self.s_matrix_std[0, 0], 0.0) and np.isclose(self._v_matrix_std, 0.0):
            return self.s_matrix_std[0, 0]
        else:
            return self._v_matrix_std

    @v_matrix_std.setter
    def v_matrix_std(self, value: float) -> None:
        """sets the V matrix standard deviation"""
        self._v_matrix_std = value

    @property
    def q_matrix_std(self) -> float:
        """returns the Q matrix standard deviation"""
        if not np.isclose(self.h_matrix_std[0, 1], 0.0) and np.isclose(self._q_matrix_std, 0.0):
            return self.h_matrix_std[0, 0]
        else:
            return self._q_matrix_std

    @q_matrix_std.setter
    def q_matrix_std(self, value: float) -> None:
        """sets the Q matrix standard deviation"""
        self._q_matrix_std = value

    @property
    def w_matrix_std(self) -> float:
        """returns the W matrix standard deviation"""
        if not np.isclose(self.s_matrix_std[0, 1], 0.0) and np.isclose(self._w_matrix_std, 0.0):
            return self.s_matrix_std[0, 0]
        else:
            return self._w_matrix_std

    @w_matrix_std.setter
    def w_matrix_std(self, value: float) -> None:
        """sets the W matrix standard deviation"""
        self._w_matrix_std = value<|MERGE_RESOLUTION|>--- conflicted
+++ resolved
@@ -45,15 +45,12 @@
 from qiskit_nature.second_q.algorithms.excited_states_solvers.excited_states_solver import (
     ExcitedStatesSolver,
 )
-<<<<<<< HEAD
 from qiskit_nature.second_q.mappers import (
     QubitConverter,
     QubitMapper,
+    ParityMapper,
     TaperedQubitMapper,
 )
-=======
-from qiskit_nature.second_q.mappers import QubitConverter, QubitMapper, ParityMapper
->>>>>>> 68aadf11
 from qiskit_nature.second_q.operators import SparseLabelOp
 from qiskit_nature.second_q.problems import (
     BaseProblem,
@@ -199,18 +196,11 @@
         num_particles = getattr(problem, "num_particles", None)
 
         # 1. Convert the main operator (hamiltonian) to a Qubit Operator and apply two qubit reduction
-<<<<<<< HEAD
         if isinstance(self.qubit_converter, QubitConverter):
             self.qubit_converter.force_match(num_particles=num_particles)
             main_op = self.qubit_converter.convert_only(main_operator, num_particles=num_particles)
         elif isinstance(self.qubit_converter, TaperedQubitMapper):
             main_op = self.qubit_converter.map_clifford(main_operator)
-=======
-
-        if isinstance(self.qubit_converter, QubitConverter):
-            self.qubit_converter.force_match(num_particles=num_particles)
-            main_op = self.qubit_converter.convert_only(main_operator, num_particles=num_particles)
->>>>>>> 68aadf11
         else:
             if isinstance(self.qubit_converter, ParityMapper):
                 self.qubit_converter.num_particles = num_particles
@@ -223,11 +213,8 @@
         if self.solver.supports_aux_operators():
             if isinstance(self.qubit_converter, QubitConverter):
                 aux_ops = self.qubit_converter.convert_match(aux_second_q_operators)
-<<<<<<< HEAD
             elif isinstance(self.qubit_converter, TaperedQubitMapper):
                 aux_ops = self.qubit_converter.map_clifford(aux_second_q_operators)
-=======
->>>>>>> 68aadf11
             else:
                 aux_ops = self.qubit_converter.map(aux_second_q_operators)
 
