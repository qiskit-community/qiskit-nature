--- conflicted
+++ resolved
@@ -1026,10 +1026,6 @@
         qeom_result.eigenvalues = np.append(
             groundstate_result.eigenvalues[0], excited_eigenenergies
         )
-<<<<<<< HEAD
-
-=======
->>>>>>> 5ad2b4f6
         eigenstate_result = EigenstateResult.from_result(qeom_result)
         result = problem.interpret(eigenstate_result)
 
@@ -1065,10 +1061,7 @@
         self.ground_state_raw_result = None
         self.excitation_energies: np.ndarray | None = None
         self.expansion_coefficients: np.ndarray | None = None
-<<<<<<< HEAD
-=======
         self.eigenvalues: np.ndarray | None = None
->>>>>>> 5ad2b4f6
         self.h_matrix: np.ndarray | None = None
         self.s_matrix: np.ndarray | None = None
         self.h_matrix_std: np.ndarray = np.zeros((2, 2))
