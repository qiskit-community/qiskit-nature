# This code is part of Qiskit.
#
# (C) Copyright IBM 2020, 2022.
#
# This code is licensed under the Apache License, Version 2.0. You may
# obtain a copy of this license in the LICENSE.txt file in the root directory
# of this source tree or at http://www.apache.org/licenses/LICENSE-2.0.
#
# Any modifications or derivative works of this code must retain this
# copyright notice, and modified files need to carry a notice indicating
# that they have been altered from the originals.

"""Ground state computation using a minimum eigensolver."""

from __future__ import annotations

import logging

from qiskit.algorithms.minimum_eigensolvers import MinimumEigensolver

from qiskit_nature.second_q.operators import SparseLabelOp
from qiskit_nature.second_q.mappers import QubitConverter, QubitMapper
from qiskit_nature.second_q.problems import BaseProblem
from qiskit_nature.second_q.problems import EigenstateResult

from .ground_state_solver import GroundStateSolver, QubitOperator
from .minimum_eigensolver_factories import MinimumEigensolverFactory

LOGGER = logging.getLogger(__name__)


class GroundStateEigensolver(GroundStateSolver):
    """Ground state computation using a minimum eigensolver."""

    def __init__(
        self,
        qubit_converter: QubitConverter | QubitMapper,
        solver: MinimumEigensolver | MinimumEigensolverFactory,
    ) -> None:
        """
        Args:
            qubit_converter: A class that converts second quantized operator to qubit operator
                             according to a mapper it is initialized with.
            solver: Minimum Eigensolver or MESFactory object, e.g. the VQEUCCSDFactory.
        """
        super().__init__(qubit_converter)
        self._solver = solver

    @property
    def solver(self) -> MinimumEigensolver | MinimumEigensolverFactory:
        return self._solver

    def supports_aux_operators(self):
        return self.solver.supports_aux_operators()

    def solve(
        self,
        problem: BaseProblem,
        aux_operators: dict[str, SparseLabelOp | QubitOperator] | None = None,
    ) -> EigenstateResult:
        """Compute Ground State properties.

        Args:
            problem: A class encoding a problem to be solved.
            aux_operators: Additional auxiliary operators to evaluate.

        Raises:
<<<<<<< HEAD
            QiskitNatureError: If the user-provided ``aux_operators`` contain a name which clashes
                with an internally constructed auxiliary operator.
=======
            ValueError: If the grouped property object returned by the driver does not contain a
                main property as requested by the problem being solved (`problem.main_property_name`).
>>>>>>> 2f01d20b

        Returns:
            An interpreted :class:`~.EigenstateResult`. For more information see also
            :meth:`~.BaseProblem.interpret`.
        """
        main_operator, aux_ops = self.get_qubit_operators(problem, aux_operators)
        raw_mes_result = self.solver.compute_minimum_eigenvalue(  # type: ignore
            main_operator, aux_ops
        )

        eigenstate_result = EigenstateResult.from_result(raw_mes_result)
        result = problem.interpret(eigenstate_result)
        return result

    def get_qubit_operators(
        self,
        problem: BaseProblem,
        aux_operators: dict[str, SparseLabelOp | QubitOperator] | None = None,
    ) -> tuple[QubitOperator, dict[str, QubitOperator] | None]:
        # Note that ``aux_ops`` contains not only the transformed ``aux_operators`` passed by the
        # user but also additional ones from the transformation
        main_second_q_op, aux_second_q_ops = problem.second_q_ops()

        num_particles = getattr(problem, "num_particles", None)

        if isinstance(self._qubit_converter, QubitConverter):
            main_operator = self._qubit_converter.convert(
                main_second_q_op,
                num_particles=num_particles,
                sector_locator=problem.symmetry_sector_locator,
            )
            aux_ops = self._qubit_converter.convert_match(aux_second_q_ops)
        else:
            main_operator = self._qubit_converter.map(main_second_q_op)
            aux_ops = self._qubit_converter.map(aux_second_q_ops)

        if aux_operators is not None:
            for name_aux, aux_op in aux_operators.items():
                if isinstance(aux_op, SparseLabelOp):
                    if isinstance(self._qubit_converter, QubitConverter):
                        converted_aux_op = self._qubit_converter.convert_match(
                            aux_op, suppress_none=True
                        )
                    else:
                        converted_aux_op = self._qubit_converter.map(aux_op)
                else:
                    converted_aux_op = aux_op

                if name_aux in aux_ops.keys():
                    LOGGER.warning(
                        "The key '%s' was already taken by an internally constructed auxiliary "
                        "operator! The internal operator was overridden by the one provided manually. "
                        "If this was not the intended behavior, please consider renaming "
                        "this operator.",
                        name_aux,
                    )
                # The custom op overrides the default op if the key is already taken.
                aux_ops[name_aux] = converted_aux_op

        if isinstance(self.solver, MinimumEigensolverFactory):
            # this must be called after transformation.transform
            self._solver = self.solver.get_solver(problem, self._qubit_converter)
        # if the eigensolver does not support auxiliary operators, reset them
        if not self.solver.supports_aux_operators():
            aux_ops = None
        return main_operator, aux_ops<|MERGE_RESOLUTION|>--- conflicted
+++ resolved
@@ -1,6 +1,6 @@
 # This code is part of Qiskit.
 #
-# (C) Copyright IBM 2020, 2022.
+# (C) Copyright IBM 2020, 2023.
 #
 # This code is licensed under the Apache License, Version 2.0. You may
 # obtain a copy of this license in the LICENSE.txt file in the root directory
@@ -63,15 +63,6 @@
         Args:
             problem: A class encoding a problem to be solved.
             aux_operators: Additional auxiliary operators to evaluate.
-
-        Raises:
-<<<<<<< HEAD
-            QiskitNatureError: If the user-provided ``aux_operators`` contain a name which clashes
-                with an internally constructed auxiliary operator.
-=======
-            ValueError: If the grouped property object returned by the driver does not contain a
-                main property as requested by the problem being solved (`problem.main_property_name`).
->>>>>>> 2f01d20b
 
         Returns:
             An interpreted :class:`~.EigenstateResult`. For more information see also
