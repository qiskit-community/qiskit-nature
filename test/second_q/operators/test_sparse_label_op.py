# This code is part of Qiskit.
#
# (C) Copyright IBM 2022.
#
# This code is licensed under the Apache License, Version 2.0. You may
# obtain a copy of this license in the LICENSE.txt file in the root directory
# of this source tree or at http://www.apache.org/licenses/LICENSE-2.0.
#
# Any modifications or derivative works of this code must retain this
# copyright notice, and modified files need to carry a notice indicating
# that they have been altered from the originals.

"""Test for SparseLabelOp"""

from __future__ import annotations

from typing import Collection, Iterator, Mapping

import unittest
from test import QiskitNatureTestCase
from qiskit.circuit import Parameter

from qiskit_nature.second_q.operators import PolynomialTensor, SparseLabelOp


a = Parameter("a")
b = Parameter("b")

op1 = {
    "+_0 -_1": 0.0,
    "+_0 -_2": 1.0,
}

op2 = {
    "+_0 -_1": 0.5,
    "+_0 -_2": 1.0,
}

op3 = {
    "+_0 -_1": 0.5,
    "+_0 -_3": 3.0,
}

opComplex = {
    "+_0 -_1": 0.5 + 1j,
    "+_0 -_2": 1.0,
}

opParameter = {
    "+_0 -_1": a,
    "+_0 -_2": b,
}


class DummySparseLabelOp(SparseLabelOp):
    """Dummy SparseLabelOp for testing purposes"""

    @property
    def register_length(self) -> int | None:
        return None

    # pylint: disable=unused-argument
    def _new_instance(
        self, data: Mapping[str, complex], *, other: SparseLabelOp | None = None
    ) -> SparseLabelOp:
        return self.__class__(data, copy=False)

    def _validate_keys(self, keys: Collection[str]) -> None:
        pass

    @classmethod
    def _validate_polynomial_tensor_key(cls, keys: Collection[str]) -> None:
        pass

    @classmethod
    def from_polynomial_tensor(cls, tensor: PolynomialTensor) -> SparseLabelOp:
        pass

    def terms(self) -> Iterator[tuple[list[tuple[str, int]], complex]]:
        pass

    def transpose(self) -> SparseLabelOp:
        return self

    def compose(self, other, qargs=None, front=False) -> SparseLabelOp:
        return self

    def tensor(self, other) -> SparseLabelOp:
        return self

    def expand(self, other) -> SparseLabelOp:
        return self

    # pylint: disable=unused-argument
    def simplify(self, atol: float | None = None) -> SparseLabelOp:
        return self


class TestSparseLabelOp(QiskitNatureTestCase):
    """SparseLabelOp tests."""

    def test_add(self):
        """Test add method"""
        with self.subTest("real + real"):
            test_op = DummySparseLabelOp(op1) + DummySparseLabelOp(op2)
            target_op = DummySparseLabelOp(
                {
                    "+_0 -_1": 0.5,
                    "+_0 -_2": 2.0,
                },
            )

            self.assertEqual(test_op, target_op)

        with self.subTest("complex + real"):
            test_op = DummySparseLabelOp(op2) + DummySparseLabelOp(opComplex)
            target_op = DummySparseLabelOp(
                {
                    "+_0 -_1": 1.0 + 1j,
                    "+_0 -_2": 2.0,
                },
            )

            self.assertEqual(test_op, target_op)

        with self.subTest("complex + complex"):
            test_op = DummySparseLabelOp(opComplex) + DummySparseLabelOp(opComplex)
            target_op = DummySparseLabelOp(
                {
                    "+_0 -_1": 1.0 + 2j,
                    "+_0 -_2": 2.0,
                },
            )

            self.assertEqual(test_op, target_op)

        with self.subTest("complex + parameter"):
            test_op = DummySparseLabelOp(opComplex) + DummySparseLabelOp(opParameter)
            target_op = DummySparseLabelOp({"+_0 -_1": 0.5 + 1j + a, "+_0 -_2": 1.0 + b})

            self.assertEqual(test_op, target_op)

        with self.subTest("new key"):
            test_op = DummySparseLabelOp(op1) + DummySparseLabelOp(op3)
            target_op = DummySparseLabelOp(
                {
                    "+_0 -_1": 0.5,
                    "+_0 -_2": 1.0,
                    "+_0 -_3": 3.0,
                },
            )

            self.assertEqual(test_op, target_op)

    def test_mul(self):
        """Test scalar multiplication method"""
        with self.subTest("real * real"):
            test_op = DummySparseLabelOp(op1) * 2
            target_op = DummySparseLabelOp(
                {
                    "+_0 -_1": 0.0,
                    "+_0 -_2": 2.0,
                },
            )

            self.assertEqual(test_op, target_op)

        with self.subTest("complex * real"):
            test_op = DummySparseLabelOp(opComplex) * 2
            target_op = DummySparseLabelOp(
                {
                    "+_0 -_1": 1.0 + 2j,
                    "+_0 -_2": 2.0,
                },
            )

            self.assertEqual(test_op, target_op)

        with self.subTest("real * complex"):
            test_op = DummySparseLabelOp(op2) * (0.5 + 1j)
            target_op = DummySparseLabelOp(
                {
                    "+_0 -_1": 0.25 + 0.5j,
                    "+_0 -_2": 0.5 + 1j,
                },
            )

            self.assertEqual(test_op, target_op)

        with self.subTest("complex * complex"):
            test_op = DummySparseLabelOp(opComplex) * (0.5 + 1j)
            target_op = DummySparseLabelOp(
                {
                    "+_0 -_1": -0.75 + 1j,
                    "+_0 -_2": 0.5 + 1j,
                },
            )

            self.assertEqual(test_op, target_op)

        with self.subTest("parameter * complex"):
            test_op = DummySparseLabelOp(opParameter) * (0.5 + 1j)
            target_op = DummySparseLabelOp(
                {
                    "+_0 -_1": a * (0.5 + 1j),
                    "+_0 -_2": b * (0.5 + 1j),
                },
            )

            self.assertEqual(test_op, target_op)

        with self.subTest("complex * parameter"):
            test_op = DummySparseLabelOp(opComplex) * (a + b)
            target_op = DummySparseLabelOp(
                {
                    "+_0 -_1": (0.5 + 1j) * (a + b),
                    "+_0 -_2": (a + b),
                },
            )

            self.assertEqual(test_op, target_op)

        with self.subTest("parameter * parameter"):
            test_op = DummySparseLabelOp(opParameter) * (a + b)
            target_op = DummySparseLabelOp(
                {
                    "+_0 -_1": a * (a + b),
                    "+_0 -_2": b * (a + b),
                },
            )

            self.assertEqual(test_op, target_op)

        with self.subTest("raises TypeError"):
            with self.assertRaises(TypeError):
                _ = DummySparseLabelOp(op1) * "something"

    def test_adjoint(self):
        """Test adjoint method"""
        with self.subTest("complex"):
            test_op = DummySparseLabelOp(opComplex).adjoint()
            target_op = DummySparseLabelOp({"+_0 -_1": 0.5 - 1j, "+_0 -_2": 1.0})
            self.assertEqual(test_op, target_op)

        with self.subTest("parameter"):
            test_op = DummySparseLabelOp(opParameter).adjoint()
            target_op = DummySparseLabelOp({"+_0 -_1": a.conjugate(), "+_0 -_2": b.conjugate()})
            self.assertEqual(test_op, target_op)

    def test_conjugate(self):
        """Test conjugate method"""
        with self.subTest("complex"):
            test_op = DummySparseLabelOp(opComplex).conjugate()
            target_op = DummySparseLabelOp({"+_0 -_1": 0.5 - 1j, "+_0 -_2": 1.0})
            self.assertEqual(test_op, target_op)

        with self.subTest("parameter"):
            test_op = DummySparseLabelOp(opParameter).conjugate()
            target_op = DummySparseLabelOp({"+_0 -_1": a.conjugate(), "+_0 -_2": b.conjugate()})
            self.assertEqual(test_op, target_op)

    def test_eq(self):
        """test __eq__ method"""
        with self.subTest("equal"):
            test_op = DummySparseLabelOp(op1) == DummySparseLabelOp(op1)
            self.assertTrue(test_op)

        with self.subTest("not equal - keys"):
            test_op = DummySparseLabelOp(op1) == DummySparseLabelOp(
                {
                    "+_0 -_1": 0.0,
                    "+_0 -_3": 1.0,
                },
            )
            self.assertFalse(test_op)

        with self.subTest("not equal - values"):
            test_op = DummySparseLabelOp(op1) == DummySparseLabelOp(op2)
            self.assertFalse(test_op)

        with self.subTest("not equal - tolerance"):
            test_op = DummySparseLabelOp(op1) == DummySparseLabelOp(
                {
                    "+_0 -_1": 0.000000001,
                    "+_0 -_2": 1.0,
                },
            )

            self.assertFalse(test_op)

    def test_equiv(self):
        """test equiv method"""
        with self.subTest("not equivalent - tolerances"):
            test_op = DummySparseLabelOp(op1).equiv(
                DummySparseLabelOp(
                    {
                        "+_0 -_1": 0.000001,
                        "+_0 -_2": 1.0,
                    },
                )
            )

            self.assertFalse(test_op)

        with self.subTest("not equivalent - keys"):
            test_op = DummySparseLabelOp(op1).equiv(
                DummySparseLabelOp(
                    {
                        "+_0 -_1": 0.0,
                        "+_0 -_3": 1.0,
                    },
                )
            )

            self.assertFalse(test_op)

        with self.subTest("equivalent"):
            test_op = DummySparseLabelOp(op1).equiv(
                DummySparseLabelOp(
                    {
                        "+_0 -_1": 0.000000001,
                        "+_0 -_2": 1.0,
                    },
                )
            )

            self.assertTrue(test_op)

        with self.subTest("parameters"):
            test_op = DummySparseLabelOp(opParameter)
            with self.assertRaisesRegex(ValueError, "parameter"):
                _ = test_op.equiv(DummySparseLabelOp(opParameter))

    def test_iter(self):
        """test __iter__ method"""
        test_op = iter(DummySparseLabelOp(op1))

        self.assertEqual(next(test_op), "+_0 -_1")
        self.assertEqual(next(test_op), "+_0 -_2")

    def test_get_item(self):
        """test __getitem__ method"""
        test_op = DummySparseLabelOp(op1)
        self.assertEqual(test_op["+_0 -_1"], 0.0)

    def test_len(self):
        """test __len__ method"""
        test_op = DummySparseLabelOp(op1)
        self.assertEqual(len(test_op), 2)

    def test_copy(self):
        """test copy bool"""
        data = {
            "+_0 -_1": 0.0,
            "+_0 -_3": 1.0,
        }
        test_op = DummySparseLabelOp(data, copy=True)
        data["+_0 -_1"] = 0.2
        self.assertEqual(test_op._data["+_0 -_1"], 0.0)

    def test_zero(self):
        """test zero class initializer"""
        test_op = DummySparseLabelOp.zero()
        self.assertEqual(test_op._data, {})

    def test_one(self):
        """test one class initializer"""
        test_op = DummySparseLabelOp.one()
        self.assertEqual(test_op._data, {"": 1.0})

<<<<<<< HEAD
    def test_induced_norm(self):
        """Test induced norm."""
        op = DummySparseLabelOp({"+_0 -_1": 3.0, "+_0 -_2": -4j})
        self.assertAlmostEqual(op.induced_norm(), 7.0)
        self.assertAlmostEqual(op.induced_norm(2), 5.0)

        test_op = DummySparseLabelOp(opParameter)
        with self.assertRaisesRegex(ValueError, "parameter"):
            _ = test_op.induced_norm()

    def test_chop(self):
        """Test chop."""
        op = DummySparseLabelOp({"+_0 -_1": 1 + 1e-12j, "+_0 -_2": a})
        self.assertEqual(op.chop(), DummySparseLabelOp({"+_0 -_1": 1, "+_0 -_2": a}))

        op = DummySparseLabelOp({"+_0 -_1": 1e-12 + 1j, "+_0 -_2": a})
        self.assertEqual(op.chop(), DummySparseLabelOp({"+_0 -_1": 1j, "+_0 -_2": a}))

        self.assertEqual((op - op).chop(), DummySparseLabelOp.zero())

    def test_is_parameterized(self):
        """Test is_parameterized."""
        self.assertTrue(DummySparseLabelOp(opParameter).is_parameterized())
        self.assertFalse(DummySparseLabelOp(op1).is_parameterized())

    def test_assign_parameters(self):
        """Test assign_parameters."""
        op = DummySparseLabelOp({"+_0 -_1": a, "+_0 -_2": b})
        assigned_op = op.assign_parameters({a: 1.0})
        self.assertEqual(assigned_op, DummySparseLabelOp({"+_0 -_1": 1.0, "+_0 -_2": b}))
        self.assertEqual(op, DummySparseLabelOp({"+_0 -_1": a, "+_0 -_2": b}))
        op.assign_parameters({a: 1.0}, inplace=True)
        self.assertEqual(op, DummySparseLabelOp({"+_0 -_1": 1.0, "+_0 -_2": b}))
=======
    def test_is_zero(self):
        """test if coefficients are all zero"""
        with self.subTest("operator length is zero"):
            test_op = DummySparseLabelOp({})
            self.assertTrue(test_op.is_zero())

        with self.subTest("coefficients are all zero"):
            test_op = DummySparseLabelOp(
                {
                    "+_0 -_1": 0.0,
                    "+_0 -_3": 0.0,
                }
            )
            self.assertTrue(test_op.is_zero())

        with self.subTest("coefficients are all zero with tol"):
            test_op = DummySparseLabelOp(
                {
                    "+_0 -_1": 0.05,
                    "+_0 -_3": 0.0,
                }
            )
            self.assertTrue(test_op.is_zero(tol=0.1))

        with self.subTest("coefficients are all zero with smaller val"):
            test_op = DummySparseLabelOp(
                {
                    "+_0 -_1": 0.0,
                    "+_0 -_3": 1e-18,
                }
            )
            self.assertTrue(test_op.is_zero())

        with self.subTest("coefficients not all zero"):
            test_op = DummySparseLabelOp(
                {
                    "+_0 -_1": 0.0,
                    "+_0 -_3": 0.1,
                }
            )
            self.assertFalse(test_op.is_zero())

        with self.subTest("coefficients not all zero with tol"):
            test_op = DummySparseLabelOp(
                {
                    "+_0 -_1": 0.05,
                    "+_0 -_3": 0.0,
                }
            )
            self.assertFalse(test_op.is_zero(tol=0.001))
>>>>>>> dff4a305


if __name__ == "__main__":
    unittest.main()<|MERGE_RESOLUTION|>--- conflicted
+++ resolved
@@ -368,7 +368,6 @@
         test_op = DummySparseLabelOp.one()
         self.assertEqual(test_op._data, {"": 1.0})
 
-<<<<<<< HEAD
     def test_induced_norm(self):
         """Test induced norm."""
         op = DummySparseLabelOp({"+_0 -_1": 3.0, "+_0 -_2": -4j})
@@ -402,7 +401,7 @@
         self.assertEqual(op, DummySparseLabelOp({"+_0 -_1": a, "+_0 -_2": b}))
         op.assign_parameters({a: 1.0}, inplace=True)
         self.assertEqual(op, DummySparseLabelOp({"+_0 -_1": 1.0, "+_0 -_2": b}))
-=======
+
     def test_is_zero(self):
         """test if coefficients are all zero"""
         with self.subTest("operator length is zero"):
@@ -453,7 +452,6 @@
                 }
             )
             self.assertFalse(test_op.is_zero(tol=0.001))
->>>>>>> dff4a305
 
 
 if __name__ == "__main__":
