# This code is part of Qiskit.
#
# (C) Copyright IBM 2022, 2023.
#
# This code is licensed under the Apache License, Version 2.0. You may
# obtain a copy of this license in the LICENSE.txt file in the root directory
# of this source tree or at http://www.apache.org/licenses/LICENSE-2.0.
#
# Any modifications or derivative works of this code must retain this
# copyright notice, and modified files need to carry a notice indicating
# that they have been altered from the originals.

"""Test Bogoliubov transform circuits."""

from test import QiskitNatureTestCase

import numpy as np
from ddt import data, ddt, unpack
from qiskit import QuantumCircuit, QuantumRegister
from qiskit.quantum_info import Operator, Statevector, random_hermitian, random_unitary

from qiskit_nature.second_q.circuit.library import BogoliubovTransform
from qiskit_nature.second_q.hamiltonians.quadratic_hamiltonian import QuadraticHamiltonian
from qiskit_nature.second_q.mappers import BravyiKitaevMapper, JordanWignerMapper, QubitConverter
from qiskit_nature.testing import random_quadratic_hamiltonian


def _expand_transformation_matrix(mat: np.ndarray) -> np.ndarray:
    n, _ = mat.shape
    left = mat[:, :n]
    right = mat[:, n:]
    return np.block([[left, right], [right.conj(), left.conj()]])


@ddt
class TestBogoliubovTransform(QiskitNatureTestCase):
    """Tests for BogoliubovTransform."""

    @unpack
    @data((4, True), (5, True), (4, False), (5, False))
    def test_bogoliubov_transform(self, n_orbitals, num_conserving):
        """Test Bogoliubov transform."""
        mapper = JordanWignerMapper()
        converter = QubitConverter(mapper)
        hamiltonian = random_quadratic_hamiltonian(
            n_orbitals, num_conserving=num_conserving, seed=5740
        )
        (
            transformation_matrix,
            orbital_energies,
            transformed_constant,
        ) = hamiltonian.diagonalizing_bogoliubov_transform()
<<<<<<< HEAD
        matrix = converter.convert_only(hamiltonian.second_q_op()).to_matrix()
        bog_circuit = BogoliubovTransform(transformation_matrix, qubit_converter=converter)
        for initial_state in range(2**n_orbitals):
            state = Statevector.from_int(initial_state, dims=2**n_orbitals)
            final_state = np.array(state.evolve(bog_circuit))
            occupied_orbitals = [i for i in range(n_orbitals) if initial_state >> i & 1]
            eig = np.sum(orbital_energies[occupied_orbitals]) + transformed_constant
            np.testing.assert_allclose(matrix @ final_state, eig * final_state, atol=1e-8)
=======

        with self.subTest("Qubit Converter object"):
            matrix = converter.convert_only(hamiltonian.second_q_op()).to_matrix()
            bog_circuit = BogoliubovTransform(transformation_matrix, qubit_converter=converter)
            for initial_state in range(2**n_orbitals):
                state = Statevector.from_int(initial_state, dims=2**n_orbitals)
                final_state = np.array(state.evolve(bog_circuit))
                occupied_orbitals = [i for i in range(n_orbitals) if initial_state >> i & 1]
                eig = np.sum(orbital_energies[occupied_orbitals]) + transformed_constant
                np.testing.assert_allclose(matrix @ final_state, eig * final_state, atol=1e-8)

        with self.subTest("Qubit Mapper object"):
            matrix = mapper.map(hamiltonian.second_q_op()).to_matrix()
            bog_circuit = BogoliubovTransform(transformation_matrix, qubit_converter=mapper)
            for initial_state in range(2**n_orbitals):
                state = Statevector.from_int(initial_state, dims=2**n_orbitals)
                final_state = np.array(state.evolve(bog_circuit))
                occupied_orbitals = [i for i in range(n_orbitals) if initial_state >> i & 1]
                eig = np.sum(orbital_energies[occupied_orbitals]) + transformed_constant
                np.testing.assert_allclose(matrix @ final_state, eig * final_state, atol=1e-8)
>>>>>>> 17f9954d

    @data(4, 5)
    def test_bogoliubov_transform_compose_num_conserving(self, n_orbitals):
        """Test Bogoliubov transform composition, particle-number-conserving."""
        unitary1 = np.array(random_unitary(n_orbitals, seed=4331))
        unitary2 = np.array(random_unitary(n_orbitals, seed=2506))

        bog_circuit_1 = BogoliubovTransform(unitary1)
        bog_circuit_2 = BogoliubovTransform(unitary2)
        bog_circuit_composed = BogoliubovTransform(unitary1 @ unitary2)

        register = QuantumRegister(n_orbitals)
        circuit = QuantumCircuit(register)
        circuit.append(bog_circuit_1, register)
        circuit.append(bog_circuit_2, register)

        self.assertTrue(Operator(circuit).equiv(Operator(bog_circuit_composed), atol=1e-8))

    @data(4, 5)
    def test_bogoliubov_transform_compose_general(self, n_orbitals):
        """Test Bogoliubov transform composition, general."""
        hamiltonian1 = random_quadratic_hamiltonian(n_orbitals, num_conserving=False, seed=6990)
        hamiltonian2 = random_quadratic_hamiltonian(n_orbitals, num_conserving=False, seed=1447)
        transformation_matrix1, _, _ = hamiltonian1.diagonalizing_bogoliubov_transform()
        transformation_matrix2, _, _ = hamiltonian2.diagonalizing_bogoliubov_transform()
        composed_transformation_matrix = (
            _expand_transformation_matrix(transformation_matrix1)
            @ _expand_transformation_matrix(transformation_matrix2)
        )[:n_orbitals]

        bog_circuit_1 = BogoliubovTransform(transformation_matrix1)
        bog_circuit_2 = BogoliubovTransform(transformation_matrix2)
        bog_circuit_composed = BogoliubovTransform(composed_transformation_matrix)

        register = QuantumRegister(n_orbitals)
        circuit = QuantumCircuit(register)
        circuit.append(bog_circuit_1, register)
        circuit.append(bog_circuit_2, register)

        self.assertTrue(Operator(circuit).equiv(Operator(bog_circuit_composed), atol=1e-8))

    def test_bogoliubov_transform_jw_inverse_general_identity(self):
        """Test Bogoliubov transform for the identity transformation."""
        n_orbitals = 3
        mat = np.eye(n_orbitals, 2 * n_orbitals, k=n_orbitals)
        bog = BogoliubovTransform(mat)

        register = QuantumRegister(n_orbitals)
        circuit = QuantumCircuit(register)
        circuit.append(bog, register)
        circuit.append(bog.inverse(), register)

        self.assertTrue(Operator(circuit).equiv(np.eye(2**n_orbitals), atol=1e-8))

    def test_no_side_effects(self):
        """Test that the routines don't mutate the input array."""
        n_orbitals = 5
        hermitian_part = random_hermitian(n_orbitals).data
        constant = np.random.uniform(-10, 10)

        quad_ham = QuadraticHamiltonian(hermitian_part, constant=constant)
        transformation_matrix, _, _ = quad_ham.diagonalizing_bogoliubov_transform()
        original = transformation_matrix.copy()
        _ = BogoliubovTransform(transformation_matrix)
        np.testing.assert_allclose(transformation_matrix, original, atol=1e-8)

    def test_validation(self):
        """Test input validation."""
        with self.assertRaisesRegex(ValueError, "2-dimensional"):
            _ = BogoliubovTransform(np.ones((2, 2, 2)))
        with self.assertRaisesRegex(ValueError, "shape"):
            _ = BogoliubovTransform(np.ones((3, 2)))
        with self.assertRaisesRegex(ValueError, "shape"):
            _ = BogoliubovTransform(np.ones((2, 3)))

    def test_circuit_kwargs(self):
        """Test that circuit keyword arguments are actually passed through."""
        circuit = BogoliubovTransform(np.eye(2), name="abcd")
        assert circuit.name == "abcd"

    def test_unsupported_mapper(self):
        """Test passing unsupported mapper fails gracefully."""
        with self.assertRaisesRegex(NotImplementedError, "supported"):
            _ = BogoliubovTransform(np.eye(2), qubit_converter=QubitConverter(BravyiKitaevMapper()))

    def test_unsupported_mapper_no_converter(self):
        """Test passing unsupported mapper fails gracefully when bypassing the qubit converter."""
        with self.assertRaisesRegex(NotImplementedError, "supported"):
            _ = BogoliubovTransform(np.eye(2), qubit_converter=BravyiKitaevMapper())<|MERGE_RESOLUTION|>--- conflicted
+++ resolved
@@ -50,16 +50,6 @@
             orbital_energies,
             transformed_constant,
         ) = hamiltonian.diagonalizing_bogoliubov_transform()
-<<<<<<< HEAD
-        matrix = converter.convert_only(hamiltonian.second_q_op()).to_matrix()
-        bog_circuit = BogoliubovTransform(transformation_matrix, qubit_converter=converter)
-        for initial_state in range(2**n_orbitals):
-            state = Statevector.from_int(initial_state, dims=2**n_orbitals)
-            final_state = np.array(state.evolve(bog_circuit))
-            occupied_orbitals = [i for i in range(n_orbitals) if initial_state >> i & 1]
-            eig = np.sum(orbital_energies[occupied_orbitals]) + transformed_constant
-            np.testing.assert_allclose(matrix @ final_state, eig * final_state, atol=1e-8)
-=======
 
         with self.subTest("Qubit Converter object"):
             matrix = converter.convert_only(hamiltonian.second_q_op()).to_matrix()
@@ -80,7 +70,6 @@
                 occupied_orbitals = [i for i in range(n_orbitals) if initial_state >> i & 1]
                 eig = np.sum(orbital_energies[occupied_orbitals]) + transformed_constant
                 np.testing.assert_allclose(matrix @ final_state, eig * final_state, atol=1e-8)
->>>>>>> 17f9954d
 
     @data(4, 5)
     def test_bogoliubov_transform_compose_num_conserving(self, n_orbitals):
