# This code is part of Qiskit.
#
# (C) Copyright IBM 2021.
#
# This code is licensed under the Apache License, Version 2.0. You may
# obtain a copy of this license in the LICENSE.txt file in the root directory
# of this source tree or at http://www.apache.org/licenses/LICENSE-2.0.
#
# Any modifications or derivative works of this code must retain this
# copyright notice, and modified files need to carry a notice indicating
# that they have been altered from the originals.

"""Test for SpinOp"""

import unittest
from fractions import Fraction
from itertools import product
from test import QiskitNatureTestCase
from typing import Callable, Optional

import numpy as np
from ddt import data, ddt, unpack
from qiskit.quantum_info import Pauli

from qiskit_nature.operators import SpinOp


def spin_labels(length):
    """Generate list of spin labels with given length."""
    return ["".join(label) for label in product(["I", "X", "Y", "Z"], repeat=length)]


@ddt
class TestSpinOp(QiskitNatureTestCase):
    """SpinOp tests."""

    def setUp(self):
        super().setUp()
        self.heisenberg_spin_array = np.array(
            [
                [[1, 1], [0, 0], [0, 0], [0, 0], [0, 0]],
                [[0, 0], [1, 1], [0, 0], [0, 0], [0, 0]],
                [[0, 0], [0, 0], [1, 1], [1, 0], [0, 1]],
            ],
        )
        self.heisenberg_coeffs = np.array([-1, -1, -1, -0.3, -0.3])
        self.heisenberg = SpinOp(
            (self.heisenberg_spin_array, self.heisenberg_coeffs),
            spin=1,
        )
        self.zero_op = SpinOp(
            (np.array([[[0, 0]], [[0, 0]], [[0, 0]]]), np.array([0])),
            spin=1,
        )
        self.spin_1_matrix = {
            "I": np.array([[1, 0, 0], [0, 1, 0], [0, 0, 1]]),
            "X": np.array([[0, 1, 0], [1, 0, 1], [0, 1, 0]]) / np.sqrt(2),
            "Y": np.array([[0, -1j, 0], [1j, 0, -1j], [0, 1j, 0]]) / np.sqrt(2),
            "Z": np.array([[1, 0, 0], [0, 0, 0], [0, 0, -1]]),
        }

    @staticmethod
    def assertSpinEqual(first: SpinOp, second: SpinOp):
        """Fail if two SpinOps have different matrix representations."""
        np.testing.assert_array_almost_equal(first.to_matrix(), second.to_matrix())

    @data(*spin_labels(1))
    def test_init_label(self, label):
        """Test __init__"""
        spin = SpinOp(f"{label}_0", register_length=1)
        self.assertListEqual(spin.to_list(), [(f"{label}_0", 1)])

    @data(*spin_labels(2))
    def test_init_len2_label(self, label):
        """Test __init__"""
<<<<<<< HEAD
        spin = SpinOp(f"{label[1]}_0 {label[0]}_1", register_length=2)
        self.assertListEqual(spin.to_list(), [(f"{label[1]}_0 {label[0]}_1", 1)])
=======
        spin = SpinOp(f"{label[1]}_1 {label[0]}_0", register_length=2)
        self.assertListEqual(spin.to_list(), [(f"{label[1]}_1 {label[0]}_0", 1)])
>>>>>>> f544e0fd

    def test_init_pm_label(self):
        """Test __init__ with plus and minus label"""
        with self.subTest("plus"):
            plus = SpinOp([("+_0", 2)], register_length=1)
            desired = SpinOp([("X_0", 2), ("Y_0", 2j)], register_length=1)
            self.assertSpinEqual(plus, desired)

        with self.subTest("dense plus"):
            plus = SpinOp([("+", 2)])
            desired = SpinOp([("X_0", 2), ("Y_0", 2j)], register_length=1)
            self.assertSpinEqual(plus, desired)

        with self.subTest("minus"):
            minus = SpinOp([("-_0", 2)], register_length=1)
            desired = SpinOp([("X_0", 2), ("Y_0", -2j)], register_length=1)
            self.assertSpinEqual(minus, desired)

        with self.subTest("minus"):
            minus = SpinOp([("-", 2)])
            desired = SpinOp([("X_0", 2), ("Y_0", -2j)], register_length=1)
            self.assertSpinEqual(minus, desired)

        with self.subTest("plus tensor minus"):
<<<<<<< HEAD
            plus_tensor_minus = SpinOp([("+_0 -_1", 3)], register_length=2)
            desired = SpinOp(
                [("X_0 X_1", 3), ("Y_0 X_1", 3j), ("X_0 Y_1", -3j), ("Y_0 Y_1", 3)],
=======
            plus_tensor_minus = SpinOp([("+_1 -_0", 3)], register_length=2)
            desired = SpinOp(
                [("X_1 X_0", 3), ("X_1 Y_0", -3j), ("Y_1 X_0", 3j), ("Y_1 Y_0", 3)],
>>>>>>> f544e0fd
                register_length=2,
            )
            self.assertSpinEqual(plus_tensor_minus, desired)

        with self.subTest("dense plus tensor minus"):
            plus_tensor_minus = SpinOp([("+-", 3)])
            desired = SpinOp(
<<<<<<< HEAD
                [("X_0 X_1", 3), ("Y_0 X_1", 3j), ("X_0 Y_1", -3j), ("Y_0 Y_1", 3)],
=======
                [("X_1 X_0", 3), ("X_1 Y_0", -3j), ("Y_1 X_0", 3j), ("Y_1 Y_0", 3)],
>>>>>>> f544e0fd
                register_length=2,
            )
            self.assertSpinEqual(plus_tensor_minus, desired)

    def test_init_heisenberg(self):
        """Test __init__ for Heisenberg model."""
        actual = SpinOp(
            [
                ("XX", -1),
                ("YY", -1),
                ("ZZ", -1),
                ("ZI", -0.3),
                ("IZ", -0.3),
            ],
            spin=1,
        )
        self.assertSpinEqual(actual, self.heisenberg)

    @data(*spin_labels(1), *spin_labels(2))
    def test_init_dense_label(self, label):
        """Test __init__ for dense label"""
        if len(label) == 1:
            actual = SpinOp([(f"{label}", 1 + 1j)])
            desired = SpinOp([(f"{label}_0", 1 + 1j)], register_length=1)
        elif len(label) == 2:
            actual = SpinOp([(f"{label}", 1)])
<<<<<<< HEAD
            desired = SpinOp([(f"{label[0]}_0 {label[1]}_1", 1)], register_length=2)
=======
            desired = SpinOp([(f"{label[0]}_1 {label[1]}_0", 1)], register_length=2)
>>>>>>> f544e0fd
        self.assertSpinEqual(actual, desired)

    def test_init_multiple_digits(self):
        """Test __init__ for sparse label with multiple digits"""
        actual = SpinOp([("X_10^20", 1 + 2j), ("X_12^34", 56)], Fraction(5, 2), register_length=13)
        desired = [
<<<<<<< HEAD
            ("I_0 I_1 I_2 I_3 I_4 I_5 I_6 I_7 I_8 I_9 X_10^20 I_11 I_12", 1 + 2j),
            ("I_0 I_1 I_2 I_3 I_4 I_5 I_6 I_7 I_8 I_9 I_10 I_11 X_12^34", 56),
=======
            ("I_12 I_11 X_10^20 I_9 I_8 I_7 I_6 I_5 I_4 I_3 I_2 I_1 I_0", 1 + 2j),
            ("X_12^34 I_11 I_10 I_9 I_8 I_7 I_6 I_5 I_4 I_3 I_2 I_1 I_0", 56),
>>>>>>> f544e0fd
        ]
        self.assertListEqual(actual.to_list(), desired)

    @data("IJX", "Z_0 X_0", "Z_0 +_0", "+_0 X_0")
    def test_init_invalid_label(self, label):
        """Test __init__ for invalid label"""
        with self.assertRaises(ValueError):
            SpinOp(label)

    def test_init_raising_lowering_ops(self):
        """Test __init__ for +_i -_i pattern"""
        with self.subTest("one reg"):
            actual = SpinOp("+_0 -_0", spin=1, register_length=1)
            expected = SpinOp([("X_0^2", 1), ("Y_0^2", 1), ("Z_0", 1)], spin=1, register_length=1)
            self.assertSpinEqual(actual, expected)
        with self.subTest("two reg"):
            actual = SpinOp("+_1 -_1 +_0 -_0", spin=3 / 2, register_length=2)
            expected = SpinOp(
                [
<<<<<<< HEAD
                    ("X_0^2 X_1^2", 1),
                    ("X_0^2 Y_1^2", 1),
                    ("X_0^2 Z_1", 1),
                    ("Y_0^2 X_1^2", 1),
                    ("Y_0^2 Y_1^2", 1),
                    ("Y_0^2 Z_1", 1),
                    ("Z_0 X_1^2", 1),
                    ("Z_0 Y_1^2", 1),
                    ("Z_0 Z_1", 1),
=======
                    ("X_1^2 X_0^2", 1),
                    ("Y_1^2 X_0^2", 1),
                    ("Z_1 X_0^2", 1),
                    ("X_1^2 Y_0^2", 1),
                    ("Y_1^2 Y_0^2", 1),
                    ("Z_1 Y_0^2", 1),
                    ("X_1^2 Z_0", 1),
                    ("Y_1^2 Z_0", 1),
                    ("Z_1 Z_0", 1),
>>>>>>> f544e0fd
                ],
                spin=3 / 2,
                register_length=2,
            )
            self.assertSpinEqual(actual, expected)

    def test_neg(self):
        """Test __neg__"""
        actual = -self.heisenberg
        desired = SpinOp((self.heisenberg_spin_array, -self.heisenberg_coeffs), spin=1)
        self.assertSpinEqual(actual, desired)

    def test_mul(self):
        """Test __mul__, and __rmul__"""
        actual = self.heisenberg * 2
        desired = SpinOp((self.heisenberg_spin_array, 2 * self.heisenberg_coeffs), spin=1)
        self.assertSpinEqual(actual, desired)

    def test_div(self):
        """Test __truediv__"""
        actual = self.heisenberg / 3
        desired = SpinOp((self.heisenberg_spin_array, self.heisenberg_coeffs / 3), spin=1)
        self.assertSpinEqual(actual, desired)

    def test_add(self):
        """Test __add__"""
        with self.subTest("sum of heisenberg"):
            actual = self.heisenberg + self.heisenberg
            desired = SpinOp((self.heisenberg_spin_array, 2 * self.heisenberg_coeffs), spin=1)
            self.assertSpinEqual(actual, desired)

        with self.subTest("raising operator"):
            plus = SpinOp("+", 3 / 2)
            x = SpinOp("X", 3 / 2)
            y = SpinOp("Y", 3 / 2)
            self.assertSpinEqual(x + 1j * y, plus)

    def test_sub(self):
        """Test __sub__"""
        actual = self.heisenberg - self.heisenberg
        self.assertSpinEqual(actual, self.zero_op)

    def test_adjoint(self):
        """Test adjoint method and dagger property"""
        with self.subTest("heisenberg adjoint"):
            actual = self.heisenberg.adjoint()
            desired = SpinOp(
                (self.heisenberg_spin_array, self.heisenberg_coeffs.conjugate().T), spin=1
            )
            self.assertSpinEqual(actual, desired)

        with self.subTest("imag heisenberg adjoint"):
            actual = ~((3 + 2j) * self.heisenberg)
            desired = SpinOp(
                (self.heisenberg_spin_array, ((3 + 2j) * self.heisenberg_coeffs).conjugate().T),
                spin=1,
            )
            self.assertSpinEqual(actual, desired)

        # TODO: implement adjoint for same register operators.
        # with self.sub Test("adjoint same register op"):
        #     actual = SpinOp("X_0 Y_0 Z_0").dagger

        #     print(actual.to_matrix())
        #     print(SpinOp("X_0 Y_0 Z_0").to_matrix().T.conjugate())

    def test_reduce(self):
        """Test reduce"""
        with self.subTest("trivial reduce"):
            actual = (self.heisenberg - self.heisenberg).reduce()
            self.assertListEqual(actual.to_list(), [("I_0 I_1", 0)])

        with self.subTest("nontrivial reduce"):
            test_op = SpinOp(
                (
                    np.array([[[0, 1], [0, 1]], [[0, 0], [0, 0]], [[1, 0], [1, 0]]]),
                    np.array([1.5, 2.5]),
                ),
                spin=3 / 2,
            )
            actual = test_op.reduce()
            self.assertListEqual(actual.to_list(), [("Z_0 X_1", 4)])

        with self.subTest("nontrivial reduce 2"):
            test_op = SpinOp(
                (
                    np.array(
                        [
                            [[0, 1], [0, 1], [1, 1]],
                            [[0, 0], [0, 0], [0, 0]],
                            [[1, 0], [1, 0], [0, 0]],
                        ]
                    ),
                    np.array([1.5, 2.5, 2]),
                ),
                spin=3 / 2,
            )
            actual = test_op.reduce()
            self.assertListEqual(actual.to_list(), [("Z_0 X_1", 4), ("X_0 X_1", 2)])

    @data(*spin_labels(1))
    def test_to_matrix_single_qutrit(self, label):
        """Test to_matrix for single qutrit op"""
        actual = SpinOp(label, 1).to_matrix()
        np.testing.assert_array_almost_equal(actual, self.spin_1_matrix[label])

    @data(*product(spin_labels(1), spin_labels(1)))
    @unpack
    def test_to_matrix_sum_single_qutrit(self, label1, label2):
        """Test to_matrix for sum qutrit op"""
        actual = (SpinOp(label1, 1) + SpinOp(label2, 1)).to_matrix()
        np.testing.assert_array_almost_equal(
            actual, self.spin_1_matrix[label1] + self.spin_1_matrix[label2]
        )

    @data(*spin_labels(2))
    def test_to_matrix_two_qutrit(self, label):
        """Test to_matrix for two qutrit op"""
        actual = SpinOp(label, 1).to_matrix()
        desired = np.kron(self.spin_1_matrix[label[0]], self.spin_1_matrix[label[1]])
        np.testing.assert_array_almost_equal(actual, desired)

    @data(*spin_labels(1), *spin_labels(2), *spin_labels(3))
    def test_consistency_with_pauli(self, label):
        """Test consistency with pauli"""
        actual = SpinOp(label).to_matrix()
        desired = Pauli(label).to_matrix() / (2 ** (len(label) - label.count("I")))
        np.testing.assert_array_almost_equal(actual, desired)

    def test_flatten_ladder_ops(self):
        """Test _flatten_ladder_ops"""
        actual = SpinOp._flatten_ladder_ops([("+-", 2j)])
        self.assertSetEqual(
            frozenset(actual),
            frozenset([("XX", 2j), ("XY", 2), ("YX", -2), ("YY", 2j)]),
        )


if __name__ == "__main__":
    unittest.main()<|MERGE_RESOLUTION|>--- conflicted
+++ resolved
@@ -73,13 +73,8 @@
     @data(*spin_labels(2))
     def test_init_len2_label(self, label):
         """Test __init__"""
-<<<<<<< HEAD
         spin = SpinOp(f"{label[1]}_0 {label[0]}_1", register_length=2)
         self.assertListEqual(spin.to_list(), [(f"{label[1]}_0 {label[0]}_1", 1)])
-=======
-        spin = SpinOp(f"{label[1]}_1 {label[0]}_0", register_length=2)
-        self.assertListEqual(spin.to_list(), [(f"{label[1]}_1 {label[0]}_0", 1)])
->>>>>>> f544e0fd
 
     def test_init_pm_label(self):
         """Test __init__ with plus and minus label"""
@@ -104,15 +99,9 @@
             self.assertSpinEqual(minus, desired)
 
         with self.subTest("plus tensor minus"):
-<<<<<<< HEAD
             plus_tensor_minus = SpinOp([("+_0 -_1", 3)], register_length=2)
             desired = SpinOp(
                 [("X_0 X_1", 3), ("Y_0 X_1", 3j), ("X_0 Y_1", -3j), ("Y_0 Y_1", 3)],
-=======
-            plus_tensor_minus = SpinOp([("+_1 -_0", 3)], register_length=2)
-            desired = SpinOp(
-                [("X_1 X_0", 3), ("X_1 Y_0", -3j), ("Y_1 X_0", 3j), ("Y_1 Y_0", 3)],
->>>>>>> f544e0fd
                 register_length=2,
             )
             self.assertSpinEqual(plus_tensor_minus, desired)
@@ -120,11 +109,7 @@
         with self.subTest("dense plus tensor minus"):
             plus_tensor_minus = SpinOp([("+-", 3)])
             desired = SpinOp(
-<<<<<<< HEAD
                 [("X_0 X_1", 3), ("Y_0 X_1", 3j), ("X_0 Y_1", -3j), ("Y_0 Y_1", 3)],
-=======
-                [("X_1 X_0", 3), ("X_1 Y_0", -3j), ("Y_1 X_0", 3j), ("Y_1 Y_0", 3)],
->>>>>>> f544e0fd
                 register_length=2,
             )
             self.assertSpinEqual(plus_tensor_minus, desired)
@@ -151,24 +136,15 @@
             desired = SpinOp([(f"{label}_0", 1 + 1j)], register_length=1)
         elif len(label) == 2:
             actual = SpinOp([(f"{label}", 1)])
-<<<<<<< HEAD
             desired = SpinOp([(f"{label[0]}_0 {label[1]}_1", 1)], register_length=2)
-=======
-            desired = SpinOp([(f"{label[0]}_1 {label[1]}_0", 1)], register_length=2)
->>>>>>> f544e0fd
         self.assertSpinEqual(actual, desired)
 
     def test_init_multiple_digits(self):
         """Test __init__ for sparse label with multiple digits"""
         actual = SpinOp([("X_10^20", 1 + 2j), ("X_12^34", 56)], Fraction(5, 2), register_length=13)
         desired = [
-<<<<<<< HEAD
             ("I_0 I_1 I_2 I_3 I_4 I_5 I_6 I_7 I_8 I_9 X_10^20 I_11 I_12", 1 + 2j),
             ("I_0 I_1 I_2 I_3 I_4 I_5 I_6 I_7 I_8 I_9 I_10 I_11 X_12^34", 56),
-=======
-            ("I_12 I_11 X_10^20 I_9 I_8 I_7 I_6 I_5 I_4 I_3 I_2 I_1 I_0", 1 + 2j),
-            ("X_12^34 I_11 I_10 I_9 I_8 I_7 I_6 I_5 I_4 I_3 I_2 I_1 I_0", 56),
->>>>>>> f544e0fd
         ]
         self.assertListEqual(actual.to_list(), desired)
 
@@ -188,7 +164,6 @@
             actual = SpinOp("+_1 -_1 +_0 -_0", spin=3 / 2, register_length=2)
             expected = SpinOp(
                 [
-<<<<<<< HEAD
                     ("X_0^2 X_1^2", 1),
                     ("X_0^2 Y_1^2", 1),
                     ("X_0^2 Z_1", 1),
@@ -198,17 +173,6 @@
                     ("Z_0 X_1^2", 1),
                     ("Z_0 Y_1^2", 1),
                     ("Z_0 Z_1", 1),
-=======
-                    ("X_1^2 X_0^2", 1),
-                    ("Y_1^2 X_0^2", 1),
-                    ("Z_1 X_0^2", 1),
-                    ("X_1^2 Y_0^2", 1),
-                    ("Y_1^2 Y_0^2", 1),
-                    ("Z_1 Y_0^2", 1),
-                    ("X_1^2 Z_0", 1),
-                    ("Y_1^2 Z_0", 1),
-                    ("Z_1 Z_0", 1),
->>>>>>> f544e0fd
                 ],
                 spin=3 / 2,
                 register_length=2,
